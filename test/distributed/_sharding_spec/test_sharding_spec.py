import torch
from torch.testing._internal.common_utils import TestCase
from torch.distributed._sharding_spec import (
    ChunkShardingSpec,
<<<<<<< HEAD
    DevicePlacement,
    GenericShardingSpec,
=======
    DevicePlacementSpec
>>>>>>> 49d67c05
)

class TestShardingSpec(TestCase):

    def test_device_placement(self):
        # valid devices
        DevicePlacementSpec("cuda:0")
        DevicePlacementSpec(0)
        DevicePlacementSpec(torch.device("cuda:0"))
        DevicePlacementSpec("rank:0/cuda:0")
        DevicePlacementSpec("rank:0/cpu")
        DevicePlacementSpec("rank:0")

        # invalid devices
        with self.assertRaisesRegex(ValueError, "not a valid device"):
            DevicePlacementSpec("cuda:foo")
        with self.assertRaisesRegex(ValueError, "not a valid device"):
            DevicePlacementSpec("foo:0")
        with self.assertRaisesRegex(ValueError, "not a valid device"):
            DevicePlacementSpec("rank:0/cuda:foo")
        with self.assertRaisesRegex(ValueError, "not a valid device"):
            DevicePlacementSpec("rank:0/cpu2")

    def test_chunked_sharding_spec(self):
        # Test valid specs.
        ChunkShardingSpec(0, [0, 1])
        # Named dimension.
        ChunkShardingSpec("N", ["cuda:0", "cuda:1"])
        ChunkShardingSpec(0, [torch.device("cuda:0"), torch.device("cuda:1")])
        ChunkShardingSpec(-1, ["cuda:0", "cuda:1"])
        ChunkShardingSpec(0, ["rank:0/cuda:0", "rank:0/cuda:1"])
        ChunkShardingSpec(0, ["rank:0", "rank:1"])
        ChunkShardingSpec(0, ["rank:0/cpu", "rank:1/cpu"])

        # Test invalid specs
        with self.assertRaisesRegex(ValueError, "int or str"):
            ChunkShardingSpec(None, ["cuda:0", "cuda:1"])
        with self.assertRaisesRegex(ValueError, "int or str"):
            ChunkShardingSpec({}, ["cuda:0", "cuda:1"])
        with self.assertRaisesRegex(ValueError, "not a valid device"):
            ChunkShardingSpec(0, ["random:0", "cuda:1"])
        with self.assertRaisesRegex(ValueError, "not a valid device"):
            ChunkShardingSpec(0, ["cuda:foo", "cuda:1"])
        with self.assertRaisesRegex(ValueError, "not a valid device"):
            ChunkShardingSpec(0, ["rank:foo", "cuda:1"])
        with self.assertRaisesRegex(ValueError, "not a valid device"):
            ChunkShardingSpec(0, ["rank:0/foo", "cuda:1"])
        with self.assertRaisesRegex(ValueError, "not a valid device"):
            ChunkShardingSpec(0, ["rank:0/random:0", "cuda:1"])
        with self.assertRaisesRegex(ValueError, "not a valid device"):
            ChunkShardingSpec(0, ["rank:0/cuda:foo", "cuda:1"])

    def test_generic_sharding_spec(self):
        Shard = GenericShardingSpec.Shard
        # test valid specs

        # test row-wise sharding
        spec = GenericShardingSpec([
            Shard(
                shard_offsets=[0, 0],
                shard_lengths=[5, 5],
                placement="cuda:0",
            ),
            Shard(
                shard_offsets=[5, 0],
                shard_lengths=[5, 5],
                placement="cuda:1",
            )
        ])
        spec.check_tensor(torch.rand(10, 5))

        # test row and column sharding
        spec = GenericShardingSpec([
            Shard(
                shard_offsets=[0, 0],
                shard_lengths=[3, 3],
                placement="cuda:0",
            ),
            Shard(
                shard_offsets=[0, 3],
                shard_lengths=[3, 3],
                placement="cuda:1",
            ),
            Shard(
                shard_offsets=[3, 0],
                shard_lengths=[3, 3],
                placement="cuda:2",
            ),
            Shard(
                shard_offsets=[3, 3],
                shard_lengths=[3, 3],
                placement="cuda:3",
            ),
        ])
        spec.check_tensor(torch.rand(6, 6))

        # test uneven shard sizes.
        spec = GenericShardingSpec([
            Shard(
                shard_offsets=[0, 0],
                shard_lengths=[2, 4],
                placement="cuda:0",
            ),
            Shard(
                shard_offsets=[0, 4],
                shard_lengths=[4, 2],
                placement="cuda:1",
            ),
            Shard(
                shard_offsets=[2, 0],
                shard_lengths=[4, 4],
                placement="cuda:2",
            ),
            Shard(
                shard_offsets=[4, 4],
                shard_lengths=[2, 2],
                placement="cuda:3",
            ),
        ])
        spec.check_tensor(torch.rand(6, 6))

        # test invalid sharding
        with self.assertRaisesRegex(ValueError, 'not a valid device'):
            Shard(shard_offsets=[0], shard_lengths=[1], placement="cuda:foo")

        with self.assertRaisesRegex(ValueError, 'same number of elements'):
            Shard(shard_offsets=[0, 0], shard_lengths=[1], placement="cuda:0")

        with self.assertRaisesRegex(ValueError, 'shard_offsets should be >=0'):
            Shard(shard_offsets=[-1, 0], shard_lengths=[1, 1], placement="cuda:0")

        with self.assertRaisesRegex(ValueError, 'shard_lengths should be > 0'):
            Shard(shard_offsets=[0, 0], shard_lengths=[0, 1], placement="cuda:0")

        with self.assertRaisesRegex(ValueError, 'Empty shard list provided'):
            GenericShardingSpec([])

        with self.assertRaisesRegex(ValueError, 'Found inconsistent ranks for shards'):
            GenericShardingSpec([
                Shard(
                    shard_offsets=[0, 0],
                    shard_lengths=[1, 1],
                    placement="cpu"
                ),
                Shard(
                    shard_offsets=[0, 0, 0],
                    shard_lengths=[1, 1, 1],
                    placement="cpu"
                ),
            ])

        with self.assertRaisesRegex(ValueError, 'Shards.*overlap'):
            GenericShardingSpec([
                Shard(
                    shard_offsets=[0, 0],
                    shard_lengths=[3, 3],
                    placement="cpu"
                ),
                Shard(
                    shard_offsets=[2, 0],
                    shard_lengths=[3, 3],
                    placement="cpu"
                ),
            ])

        spec = GenericShardingSpec([
            Shard(
                shard_offsets=[0, 0],
                shard_lengths=[5, 5],
                placement="cuda:0",
            ),
            Shard(
                shard_offsets=[5, 0],
                shard_lengths=[5, 5],
                placement="cuda:1",
            )
        ])

        with self.assertRaisesRegex(ValueError, 'Rank of tensor is.*but shards rank'):
            spec.check_tensor(torch.rand(10, 10, 10))

        spec = GenericShardingSpec([
            Shard(
                shard_offsets=[0, 0],
                shard_lengths=[5, 5],
                placement="cuda:0",
            ),
            Shard(
                shard_offsets=[5, 0],
                shard_lengths=[5, 5],
                placement="cuda:1",
            )
        ])

        with self.assertRaisesRegex(ValueError, 'exceeds tensor dim'):
            spec.check_tensor(torch.rand(10, 3))

        spec = GenericShardingSpec([
            Shard(
                shard_offsets=[0, 0],
                shard_lengths=[5, 5],
                placement="cuda:0",
            ),
            Shard(
                shard_offsets=[5, 5],
                shard_lengths=[5, 5],
                placement="cuda:1",
            )
        ])

        with self.assertRaisesRegex(ValueError, 'does not match tensor volume'):
            spec.check_tensor(torch.rand(10, 10))<|MERGE_RESOLUTION|>--- conflicted
+++ resolved
@@ -2,12 +2,8 @@
 from torch.testing._internal.common_utils import TestCase
 from torch.distributed._sharding_spec import (
     ChunkShardingSpec,
-<<<<<<< HEAD
-    DevicePlacement,
+    DevicePlacementSpec,
     GenericShardingSpec,
-=======
-    DevicePlacementSpec
->>>>>>> 49d67c05
 )
 
 class TestShardingSpec(TestCase):

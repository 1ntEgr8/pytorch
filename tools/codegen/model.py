import re

from dataclasses import dataclass
from typing import List, Sequence, Dict, Optional, Iterator, Tuple, Set, NoReturn
from enum import Enum
import itertools

# A little trick from https://github.com/python/mypy/issues/6366
# for getting mypy to do exhaustiveness checking
# TODO: put this somewhere else, maybe
def assert_never(x: NoReturn) -> NoReturn:
    raise AssertionError("Unhandled type: {}".format(type(x).__name__))

# ~~~~~~~~~~~~~~~~~~~~~~~~~~~~~~~~~~~~~~~~~~~~~~~~~~~~~~~~~~~~~~~~~~~ #
#
#                           DATA MODEL
#
# ~~~~~~~~~~~~~~~~~~~~~~~~~~~~~~~~~~~~~~~~~~~~~~~~~~~~~~~~~~~~~~~~~~~ #
#
# Some general principles for our data model.
#
# - Stop using C++ data types as the internal data representation
#   format.  Instead, the internal data structures are centered
#   around JIT schema representation.  This avoid a big problem
#   with the old codegen where we read in all the types from
#   native_functions.yaml and then immediately had to retranslate
#   them into C++ types.
#
# - More semantic data representation.  Instead of representing
#   everything as dicts and strings, we define dataclasses for
#   every interesting entity the code generation has to deal with.
#   These dataclasses have strong semantic invariants: for example,
#   we generally require them to roundtrip losslessly into the
#   form they were parsed from.  These structures are immutable
#   and you're expected to populate information once during
#   construction.

# Represent a source location; used for better error reporting
@dataclass(frozen=True)
class Location:
    file: str
    line: int

    def __str__(self) -> str:
        return "{}:{}".format(self.file, self.line)

# Valid values of the 'variants' field in native_functions.yaml
Variant = Enum('Variant', ('function', 'method'))

UseC10Dispatcher = Enum('UseC10Dispatcher', (
    'full',
    'with_codegenerated_unboxing_wrapper'
))

# The basic input to the code generation is native_functions.yaml.
# The name "native", BTW, comes from the distinction between native
# functions and legacy TH functions.  The legacy TH functions are gone,
# but the "native" descriptor has stuck.
#
# NativeFunction models a single entry in native_functions.yaml.  Its
# fields roughly correspond to what you would see in the YAML itself,
# but after canonicalization and parsing has occurred.
#
# You can see some of the overall design patterns for how we setup
# dataclasses in this class, but we will defer a complete discussion
# of this at FunctionSchema.
@dataclass(frozen=True)
class NativeFunction:
    # The function schema of the operator in question.  This schema
    # has been parsed; see FunctionSchema for more about its structure.
    # (This type is quoted as we are forward referencing a type
    # defined later in the file.  I opted for this ordering of the
    # classes for expository clarity.)
    func: 'FunctionSchema'

    # Corresponds to the 'use_c10_dispatcher' field.  The default
    # is 'with_codegenerated_unboxing_wrapper'
    use_c10_dispatcher: UseC10Dispatcher

    # Whether or not to omit automatic generation of a DeviceGuard
    device_guard: bool

    # What python module to put the function in
    python_module: Optional[str]

    # TODO: figure out what this does
    category_override: Optional[str]

    # If no variants are specified in native_functions.yaml, this is
    # assumed to be {'function'}.
    variants: Set[Variant]

    # Whether or not we should skip generating registrations for
    # this kernel.  This is a bit of a double-edged sword, as manual
    # registrations don't participate in codegen-based selective build!
    manual_kernel_registration: bool

    # Distinguish between a missing dispatch dict (historically, this
    # means to register a catch-all kernel) and a present but empty
    # dispatch dict (this means register nothing; arguably, this should
    # subsume manual_kernel_registration).
    #
    # TODO: str key could be replaced with more explicit enum
    dispatch: Optional[Dict[str, str]]

    # The location in the YAML file were this native function entry was
    # defined.  This is for conveniently reporting error messages!
    loc: 'Location'

    # NB: The benefit of defining a dataclass is that we automatically get
    # a constructor defined for all the fields we specify.  No need
    # to explicitly write it out.

    @staticmethod
    def from_yaml(ei: Dict[str, object], loc: 'Location') -> 'NativeFunction':
        """
        Parse a NativeFunction from a dictionary as directly parsed
        from native_functions.yaml
        """
        e = ei.copy()

        funcs = e.pop('func')
        assert isinstance(funcs, str), f'not a str: {funcs}'
        func = FunctionSchema.parse(funcs)

        use_c10_dispatcher_s = e.pop('use_c10_dispatcher', None)
        if use_c10_dispatcher_s is None:
            use_c10_dispatcher = UseC10Dispatcher.with_codegenerated_unboxing_wrapper
        elif use_c10_dispatcher_s == 'full':
            use_c10_dispatcher = UseC10Dispatcher.full
        else:
            raise AssertionError(
                f'use_c10_dispatcher must be unset or set to full, got {use_c10_dispatcher}')

        variants_s = e.pop('variants', 'function')
        assert isinstance(variants_s, str)
        variants: Set[Variant] = set()
        for v in variants_s.split(', '):
            if v == 'function':
                variants.add(Variant.function)
            elif v == 'method':
                variants.add(Variant.method)
            else:
                raise AssertionError(f'illegal variant {v}')

        manual_kernel_registration = e.pop('manual_kernel_registration', False)
        assert isinstance(manual_kernel_registration, bool), f'not a bool: {manual_kernel_registration}'

        device_guard = e.pop('device_guard', True)
        assert isinstance(device_guard, bool), f'not a bool: {device_guard}'

        python_module = e.pop('python_module', None)
        assert python_module is None or isinstance(python_module, str), f'not a str: {python_module}'

        category_override = e.pop('category_override', None)
        assert category_override is None or isinstance(category_override, str), f'not a str: {category_override}'

        raw_dispatch = e.pop('dispatch', None)
        assert raw_dispatch is None or isinstance(raw_dispatch, dict), e
        dispatch: Optional[Dict[str, str]] = None
        if raw_dispatch is not None:
            dispatch = {}
            for ks, v in raw_dispatch.items():
                if ks == '__line__':
                    continue  # not worth tracking line numbers for dispatch entries
                assert isinstance(ks, str), e
                assert isinstance(v, str), e
                for k in ks.split(","):
                    dispatch[k.strip()] = v

        e.pop('__line__')
        assert not e, f"leftover entries: {e}"

        return NativeFunction(
            func=func,
            use_c10_dispatcher=use_c10_dispatcher,
            variants=variants,
            manual_kernel_registration=manual_kernel_registration,
            python_module=python_module,
            category_override=category_override,
            dispatch=dispatch,
            device_guard=device_guard,
            loc=loc,
        )

    # __post_init__ functions in dataclasses can be used to do extra
    # validation after construction.
    #
    # Notice that we don't do any type validation here.  In fact, we
    # rely exclusively on mypy to check if you've done types correctly!
    # Validation is for nontrivial invariants that cannot be (conveniently)
    # encoded in the type system.
    def __post_init__(self) -> None:
        if self.func.out_arguments:
            assert self.variants == {Variant.function}, "Native functions with out arguments MUST " \
                "be declared with only function variant; e.g., variants: function; " \
                "otherwise you will tickle a Python argument binding bug " \
                "(which usually manifests itself as the result variable being undefined.)"

# The function schema is undoubtedly the most important data structure
# in all of the codegen, as it defines the type signature for operators,
# and most of the code generation we do is type directed (e.g., look at
# the types, decide what to do.  Think about how we code generate
# C++ function stubs!)
#
# We will also see in this class the general structure for how we model
# data in this code generation.  A few notable properties to point out
# ahead of time:
#
#   - These dataclasses are a *lossless* representation of the strings
#     they are parsed from.  In fact, we assert that given the
#     information stored in the dataclass, we can exactly reconstruct
#     the string we parsed from (and assert this inside the parse
#     definition).  There are a few reasons for this:
#
#       - If you find that it is difficult to reconstruct the string
#         given a dataclass, that is a clue that you are data
#         representation is wrong.
#
#       - It helps ensure that all relevant information is present
#         in the dataclass, so that downstream users aren't tempted
#         to reparse the original string to get some information
#         that was omitted.
#
#       - It forces you to represent the data in-memory in the same way
#         it is recorded textually, which makes the dataclasses easier
#         to understand for someone who is familiar with the
#         textual format.  (As a tradeoff, it means you have to model
#         the syntax, even when it is inconvenient.  But maybe that means
#         the syntax is bad!)  If you don't understand the internal
#         representation, go look at the printing code to see how
#         it maps onto the surface syntax!
#
#       - It makes it easy to test the parsing code, as parsing code
#         that is inconsistent with the string code will fail early
#         and loudly.  (As a tradeoff, it makes the parsing code a bit
#         brittle (in particular, with trivial whitespace changes you
#         are likely to trigger an assert error).
#
#     In general, try to make the __str__ code as simple as possible
#     (even at the cost of more complex parsing logic.)  Additionally,
#     try to minimize redundancy in data representation.  (Precomputed
#     fields are OK though: they are defined as a simple function on
#     the canonical representation in question.)
#
#   - These dataclasses are all frozen; once constructed their
#     values never change.  This makes it easy to tell where any
#     given data came from: just look to the constructor.  As a
#     tradeoff, you can't easily "decorate" a schema with extra
#     information from a post-facto analysis.  We impose this
#     restriction to make these structures more understandable.
#
@dataclass(frozen=True)
class FunctionSchema:
    # The name of the operator this function schema describes.
    name: 'OperatorName'

    # NB: Sequence here is intentional, to make it read only
    arguments: Sequence['Argument']
    kwarg_only_arguments: Sequence['Argument']  # but not including out args
    # Unlike in the previous codegen, we have factored out 'out' arguments
    # in the canonical representation, removing them from kwarg
    # arguments.  This choice is justified by numerous downstream
    # transformations which treat out arguments specially; additionally,
    # you can see that canonicity is not violated!
    out_arguments: Sequence['Argument']  # these are also kwarg-only

    # TODO: Need to handle collisions with argument names at some point
    returns: Sequence['Return']

    def schema_order_arguments(self) -> Iterator['Argument']:
        return itertools.chain(self.arguments, self.kwarg_only_arguments, self.out_arguments)

    @staticmethod
    def parse(func: str) -> 'FunctionSchema':
        # We should probably get a proper parser here
        assert ' -> ' in func, "function schema missing return type (spaces are mandatory)"
        func_decl, return_decl = [x.strip() for x in func.split(' -> ')]
        ops, args = func_decl.split('(', 1)
        assert args[-1] == ")", "Expecting closing )"
        args = args[:-1]
        name = OperatorName.parse(ops)
        arguments, kwarg_only_arguments, out_arguments = parse_arguments(args)
        returns = parse_returns(return_decl)
        r = FunctionSchema(
            name=name,
            arguments=arguments,
            kwarg_only_arguments=kwarg_only_arguments,
            out_arguments=out_arguments,
            returns=returns
        )
        assert str(r) == func, f'{str(r)} != {func}'
        return r

    def __post_init__(self) -> None:
        for arg, ret in zip(self.out_arguments, self.returns):
            assert arg.annotation == ret.annotation, \
                "Out arguments must have matching return Tensor; furthermore, " \
                "the ith-argument needs to correspond to the ith return"
        if self.out_arguments:
            assert len(self.out_arguments) == len(self.returns), \
                "Must return as many arguments as there are out arguments"
        if self.name.name.inplace:
            # TODO: fixme
            if str(self.name) not in [
                    '_amp_non_finite_check_and_unscale_',
                    '_foreach_add_.Scalar',
                    '_foreach_sub_.Scalar',
                    '_foreach_mul_.Scalar',
                    '_foreach_div_.Scalar',
                    '_foreach_add_.List',
                    '_foreach_sub_.List',
                    '_foreach_mul_.List',
<<<<<<< HEAD
                    '_foreach_div_.List']:
=======
                    '_foreach_div_.List',
                    '_foreach_exp_',
                    '_foreach_sqrt_',
                    '_foreach_addcmul_',
                    '_foreach_addcdiv_']:
>>>>>>> 6e9afd50
                assert len(self.returns) == 1

    def is_out_fn(self) -> bool:
        # Note [is_out_fn]
        #
        # out functions are the variants which take an explicit out= argument
        # to populate into.  We need to know if a schema corresponds to an
        # out function for several reasons:
        #
        #   - They codegen differently in C++ API
        #       - codegen to at::add_out rather than at::add
        #       - out argument is moved to front of C++ argument list
        #
        # out functions are DEFINED to be any function with a keyword-only
        # argument that is mutable.  In principle, this could lead to a
        # false positive if you define a function that mutates a
        # kwarg only argument, but this isn't the "true" output of this
        # function.  A more robust definition that would work in this
        # case would also look at:
        #
        #   - The output types.  Out functions take in the arguments
        #     they mutate and then return them again; this is sort
        #     of "definitionally" what makes something an out function.
        #     Historically, we DO check this for consistency.
        #   - Correspondence with pure variant.  An out function
        #     should have a signature equivalent to its pure variant,
        #     but just with extra kwargs for the output elements.  This
        #     is difficult to actually check for and historically
        #     we only do this check in tools/
        return bool(self.out_arguments)

    def __str__(self) -> str:
        all_arguments: List[str] = []
        all_arguments.extend(map(str, self.arguments))
        if self.kwarg_only_arguments or self.out_arguments:
            all_arguments.append('*')
        all_arguments.extend(map(str, self.kwarg_only_arguments))
        all_arguments.extend(map(str, self.out_arguments))
        all_arguments_str = ', '.join(all_arguments)
        if len(self.returns) == 1:
            returns = str(self.returns[0])  # omit parentheses
        else:
            returns = '(' + ', '.join(map(str, self.returns)) + ')'
        return f'{self.name}({all_arguments_str}) -> {returns}'

# Here is the rest of the data model, described more briefly.

# Simplified version for what actually shows up in built-ins.
# Look at alias_info.h for expanded syntax.  If you need the structure,
# you also need to make this structure recursive so it can be lined
# up with the type components too.  For primitives this isn't really
# necessary
@dataclass(frozen=True)
class Annotation:
    # Typically only has one element.  Not actually a set so
    # we can conveniently assume it is canonically ordered
    alias_set: Sequence[str]
    is_write: bool

    @staticmethod
    def parse(ann: str) -> 'Annotation':
        m = re.match(r'^([a-z])(!?)$', ann)
        assert m is not None, f'unrecognized alias annotation {ann}'
        alias_set = [m.group(1)]
        is_write = m.group(2) == '!'
        r = Annotation(alias_set=alias_set, is_write=is_write)
        assert str(r) == ann, f'{r} != {ann}'
        return r

    def __str__(self) -> str:
        alias_set = '|'.join(self.alias_set)
        is_write = '!' if self.is_write else ''
        return f'{alias_set}{is_write}'

# The base class for the type system.  This is also loosely modeled
# off of jit_type.h, but we've simplified the hierarchy to focus
# in on the aspects of the type system that matter for code generation
# (for example, there's no SingleElementType subclass anymore).
# You never actually construct a Type; usually it's going to be one
# of the subclasses.  If Python had ADTs this would be one!
@dataclass(frozen=True)
class Type:
    @staticmethod
    def parse(t: str) -> 'Type':
        r = Type._parse(t)
        assert str(r) == t, f'{r} != {t}'
        return r

    @staticmethod
    def _parse(t: str) -> 'Type':
        m = re.match(r'^(.+)\?$', t)
        if m is not None:
            return OptionalType(Type.parse(m.group(1)))
        m = re.match(r'^(.+)\[([0-9]+)?\]$', t)
        if m is not None:
            size = int(m.group(2)) if m.group(2) is not None else None
            return ListType(elem=Type.parse(m.group(1)), size=size)
        try:
            return BaseType(BaseTy[t])
        except KeyError:
            raise RuntimeError(f"unrecognized type {t}")

    def __str__(self) -> str:
        raise NotImplementedError

    # WARNING: These concepts are not very well-defined.  For example,
    # is "int?" nullable? How about "int?[]".  They are defined
    # so we can conveniently generate legacy Declarations.yaml but
    # really we should probably just remove these at some point

    def is_tensor_like(self) -> bool:
        raise NotImplementedError

    def is_nullable(self) -> bool:
        raise NotImplementedError

    def is_list_like(self) -> Optional['ListType']:
        raise NotImplementedError

# Base types are simple, atomic types with no further structure
BaseTy = Enum('BaseTy', (
    'Generator',
    'ScalarType',
    'Tensor',
    'int',
    'Dimname',
    'float',
    'str',
    'bool',
    'Layout',
    'Device',
    'Scalar',
    'MemoryFormat',
    'QScheme',
    'Storage',
    'ConstQuantizerPtr',  # TODO: rename
))

@dataclass(frozen=True)
class BaseType(Type):
    name: BaseTy

    def __str__(self) -> str:
        return f'{self.name.name}'

    def is_tensor_like(self) -> bool:
        return self.name == BaseTy.Tensor

    def is_nullable(self) -> bool:
        return False

    def is_list_like(self) -> Optional['ListType']:
        return None

# Optional types may be specified, or may also be validly given None
@dataclass(frozen=True)
class OptionalType(Type):
    elem: Type

    def __str__(self) -> str:
        return f'{self.elem}?'

    def is_tensor_like(self) -> bool:
        return self.elem.is_tensor_like()

    def is_nullable(self) -> bool:
        return True

    def is_list_like(self) -> Optional['ListType']:
        return self.elem.is_list_like()

# List types specify that we may have multiples of an element.  We
# also support explicit sizes on list types, but these have
# some nontrivial semantics!  (However, for C++ API purposes, explicit
# sizes are mostly erased from the type system.)
#
# DANGER WILL ROBINSON: C++ elaboration depends on elem type; e.g.,
# int[] elaborates differently than bool[3]!
@dataclass(frozen=True)
class ListType(Type):
    elem: Type
    size: Optional[int]

    def __str__(self) -> str:
        size = f'{self.size}' if self.size else ''
        return f'{self.elem}[{size}]'

    def is_tensor_like(self) -> bool:
        return self.elem.is_tensor_like()

    def is_nullable(self) -> bool:
        return self.elem.is_nullable()

    def is_list_like(self) -> Optional['ListType']:
        return self

@dataclass(frozen=True)
class Argument:
    # NB: I didn't put kwarg_only as a boolean field here, unlike
    # c10::Argument, so that printing works correctly

    name: str
    type: Type
    default: Optional[str]

    # The semantics of the annotation field are a little strange.
    #
    # Alias annotations parametrize Tensors (since Tensors are the only things
    # that can alias.)  This motivates why I write Tensor(a!)?  (and not, for
    # example, Tensor?(a!)), because the (a!) describes aliasing on the tensor,
    # which may be optional (i.e., the alias annotation should bind first to
    # Tensor, before the optional postfix annotation).
    #
    # However, despite being a property of Tensor, we (and c10::Argument)
    # store the annotation at the top level of the Argument, rather than
    # inside the embedded Tensor type.  In the C++ version of this
    # class, we then go through great lengths to mimic the type
    # structure in the annotation structure so we can correlate
    # annotations with types.
    #
    # Now, it turns out, in all applications in code generation, the
    # structure of annotated types is very simple.  So we just hard
    # code it here.  But if we ever do get anything more complex, this
    # model will have to change!
    annotation: Optional[Annotation]

    @staticmethod
    def parse(arg: str) -> 'Argument':
        name: str
        default: Optional[str]
        type_and_annot, name_and_default = arg.rsplit(' ', 1)
        if '=' in name_and_default:
            name, default = name_and_default.split('=')
        else:
            name = name_and_default
            default = None
        # TODO: deduplicate annotation matching with Return
        match = re.match(r'Tensor\((.+)\)(.*)', type_and_annot)
        annotation: Optional[Annotation]
        if match:
            # If you update this, make sure the __str__ still works too
            assert match.group(2) in ['', '?', '[]'], 'unrecognized alias analysis form with Tensor'
            type_s = 'Tensor' + match.group(2)
            annotation = Annotation.parse(match.group(1))
        else:
            type_s = type_and_annot
            annotation = None
        type = Type.parse(type_s)
        r = Argument(
            name=name,
            type=type,
            default=default,
            annotation=annotation,
        )
        assert str(r) == arg, f'{str(r)} != {arg}'
        return r

    @property
    def is_write(self) -> bool:
        return self.annotation is not None and self.annotation.is_write

    def __str__(self) -> str:
        type = f'{self.type}'
        if self.annotation:
            assert type in ['Tensor', 'Tensor?', 'Tensor[]']
            type = type.replace('Tensor', f'Tensor({self.annotation})')
        if self.name is None:
            return type
        else:
            mb_default = ''
            if self.default:
                mb_default = f'={self.default}'
            return f"{type} {self.name}{mb_default}"


@dataclass(frozen=True)
class Return:
    name: Optional[str]
    type: Type
    annotation: Optional[Annotation]

    @staticmethod
    def parse(arg: str) -> 'Return':
        name: Optional[str]
        if ' ' in arg:
            type_and_annot, name = arg.rsplit(' ', 1)
        else:
            type_and_annot = arg
            name = None
        match = re.match(r'Tensor\((.+)\)(.*)', type_and_annot)
        annotation: Optional[Annotation]
        if match:
            # If you update this, make sure the __str__ still works too
            assert match.group(2) in ['', '?', '[]'], 'unrecognized alias analysis form with Tensor'
            type_s = 'Tensor' + match.group(2)
            annotation = Annotation.parse(match.group(1))
        else:
            type_s = type_and_annot
            annotation = None
        type = Type.parse(type_s)
        r = Return(
            name=name,
            type=type,
            annotation=annotation,
        )
        assert str(r) == arg, f'{str(r)} != {arg}'
        return r

    @property
    def is_write(self) -> bool:
        return self.annotation is not None and self.annotation.is_write

    def __str__(self) -> str:
        type = f'{self.type}'
        if self.annotation:
            assert type in ['Tensor', 'Tensor?', 'Tensor[]']
            type = type.replace('Tensor', f'Tensor({self.annotation})')
        if self.name is None:
            return type
        else:
            return f"{type} {self.name}"


# Names that validly are __iXXX__ indicating inplace operations.
# Taken from https://www.python.org/dev/peps/pep-0203/#new-methods
# NB: PyTorch hasn't actually implemented all of these
AUGMENTED_ASSIGNMENT_NAMES = ['add', 'sub', 'mul', 'div', 'mod', 'pow', 'lshift', 'rshift', 'and', 'xor', 'or']

# A BaseOperatorName is what we think of the operator name, without
# the overload name.  Unusually, we don't represent this as just a
# string; instead, we directly represent a few important semantic
# bits of information we derive from the string: namely whether
# or not it's inplace (add_) and whether or not it's a double-underscore
# method (__add__)
@dataclass(frozen=True)
class BaseOperatorName:
    base: str
    inplace: bool
    dunder_method: bool

    @staticmethod
    def parse(op: str) -> 'BaseOperatorName':
        assert op != ''
        assert not op.endswith('_out'), \
            "_out suffix is reserved and not permitted for operator names; " \
            "did you mean to specify an out overload name instead?"
        m = re.match(r'^__([^_]+)__$', op)
        if m is not None:
            dunder_method = True
            base = m.group(1)
            if any(base == f'i{n}' for n in AUGMENTED_ASSIGNMENT_NAMES):
                inplace = True
                base = base[1:]
            else:
                inplace = False
                # temporary, this is not intrinsically true but
                # has been historically true for dunder methods
                # we support  (but, if we ever got, say, __int__, this would
                # be wrong!)
                assert base[0] != 'i'
        else:
            dunder_method = False
            base = op
            if base[-1] == '_':
                inplace = True
                base = base[:-1]
            else:
                inplace = False
        r = BaseOperatorName(base=base, inplace=inplace, dunder_method=dunder_method)
        assert str(r) == op, f'{str(r)} != {op}'
        return r

    def __str__(self) -> str:
        if self.dunder_method:
            i = 'i' if self.inplace else ''
            return f'__{i}{self.base}__'
        else:
            i = '_' if self.inplace else ''
            return f'{self.base}{i}'

# Operator name is the base operator name along with the (typically not
# user visible) overload string.
@dataclass(frozen=True)
class OperatorName:
    name: BaseOperatorName
    overload_name: str

    @staticmethod
    def parse(op_name: str) -> 'OperatorName':
        if '.' in op_name:
            name, overload_name = op_name.split('.', 1)
        else:
            name = op_name
            overload_name = ''
        r = OperatorName(
            name=BaseOperatorName.parse(name),
            overload_name=overload_name
        )
        assert str(r) == op_name, f'{str(r)} != {op_name}'
        return r

    def __str__(self) -> str:
        if self.overload_name:
            return f"{self.name}.{self.overload_name}"
        else:
            return f"{self.name}"

# Helper functions for parsing argument lists (both inputs and returns)

def parse_returns(return_decl: str) -> Sequence[Return]:
    """
    Input: '()'
    Output: []
    """
    if return_decl == '()':
        return []
    if return_decl[0] == '(' and return_decl[-1] == ')':
        return_decl = return_decl[1:-1]
    returns = []
    for arg in return_decl.split(', '):
        returns.append(Return.parse(arg))
    return returns

def parse_arguments(args: str) -> Tuple[Sequence[Argument], Sequence[Argument], Sequence[Argument]]:
    """
    Input: 'int x, int y, int z'
    Output: positional args, kwarg only args
    """
    arguments: List[Argument] = []
    kwarg_only_arguments: List[Argument] = []
    out_arguments: List[Argument] = []
    arguments_acc = arguments

    # TODO: Use a real parser here; this will get bamboozled
    # by signatures that contain things like std::array<bool, 2> (note the space)
    for arg in args.split(', '):
        if not arg:
            continue
        if arg == '*':
            assert arguments_acc is arguments, "invalid syntax: kwarg-only specifier * can only occur once"
            arguments_acc = kwarg_only_arguments
            continue
        parg = Argument.parse(arg)
        # Currently, we rely directly on the invariant that there are NO
        # kwarg-only mutating arguments.  If you want to relax this,
        # we will need a more semantic way of matching that takes
        # into account return arguments.  In that case, you will have
        # to manage out_arguments computation a level up, in
        # FunctionSchema.  See Note [is_out_fn]
        if parg.annotation is not None and parg.annotation.is_write:
            if arguments_acc is arguments:
                pass  # do nothing
            elif arguments_acc is kwarg_only_arguments:
                arguments_acc = out_arguments
        else:
            assert arguments_acc is not out_arguments
        arguments_acc.append(parg)

    return arguments, kwarg_only_arguments, out_arguments<|MERGE_RESOLUTION|>--- conflicted
+++ resolved
@@ -311,15 +311,11 @@
                     '_foreach_add_.List',
                     '_foreach_sub_.List',
                     '_foreach_mul_.List',
-<<<<<<< HEAD
-                    '_foreach_div_.List']:
-=======
                     '_foreach_div_.List',
                     '_foreach_exp_',
                     '_foreach_sqrt_',
                     '_foreach_addcmul_',
                     '_foreach_addcdiv_']:
->>>>>>> 6e9afd50
                 assert len(self.returns) == 1
 
     def is_out_fn(self) -> bool:

import torch
from torch._C import ListType, OptionalType
from torch.nn.modules.utils import _single, _pair, _triple

import torch.onnx
# This import monkey-patches graph manipulation methods on Graph, used for the
# ONNX symbolics
import torch.onnx.utils

from functools import partial
from functools import wraps

import torch.onnx.symbolic_helper as sym_help
from torch.onnx.symbolic_helper import parse_args, _parse_arg, _unimplemented

from typing import Optional

import numpy
import math
import warnings


# EDITING THIS FILE? READ THIS FIRST!
# see Note [Edit Symbolic Files] in symbolic_helper.py

# This file exports ONNX ops for opset 9
# Opset 9 is supported by ONNX release 1.4.1
# release on 01/23/19


# Note [Pointwise by scalar]
# ~~~~~~~~~~~~~~~~~~~~~~~~~~
# What happens if you add a tensor with a constant (e.g., x + 2)?  There are
# some moving parts to implementing the ONNX translation in this case:
#
#   - By the time we get the scalar in a symbolic function here, it is no longer
#     a Python long/float, but a PyTorch tensor with numel == 1 (eventually, we
#     want it to be a zero dim tensor but this change has not happened yet.)
#     However, the type of this scalar is *exactly* what the user wrote in
#     Python, which may not match the tensor it is being added to.  PyTorch
#     will do implicit conversions on scalars; however, ONNX will not, so
#     we must do the conversion ourselves.  This is what _if_scalar_type_as
#     does.
#
#   - Dispatch to these functions takes advantage an outrageous coincidence
#     between the tensor and scalar name.  When we add two tensors together,
#     you get the dispatch:
#
#       add(*[self, other], **{"alpha": alpha})
#
#     When you add a tensor and a scalar, you get the dispatch:
#
#       add(*[self], **{"other": other, "alpha": alpha})
#
#     By having the argument name line up with the name of the scalar attribute
#     if it exists, we can write a single function for both overloads.
#

# used to represent "missing" optional inputs
def unused(g):
    n = g.op("prim::Constant")
    n.setType(OptionalType.ofTensor())
    return n

def _shape_as_tensor(g, input):
    return g.op("Shape", input)


def _reshape_from_tensor(g, input, shape):
    if (isinstance(shape, list)):
        shape = g.op("Concat", *shape, axis_i=0)
    return g.op("Reshape", input, shape)


def reshape(g, self, shape):
    return view(g, self, shape)


def reshape_as(g, self, other):
    shape = g.op("Shape", other)
    return reshape(g, self, shape)


def add(g, self, other, alpha=None):
    if sym_help._is_value(self) and sym_help._is_tensor_list(self):
        return sym_help._onnx_opset_unsupported_detailed("Add", 9, 11, "Add between list of tensors not supported")

    # default alpha arg is to allow no-alpha add (aten add st overload no alpha)
    if alpha and sym_help._scalar(sym_help._maybe_get_scalar(alpha)) != 1:
        return _unimplemented("add", "alpha != 1")
    return g.op("Add", self, other)


def sub(g, self, other, alpha=None):
    # default alpha arg is to allow no-alpha sub (aten sub st overload no alpha)
    if alpha and sym_help._scalar(sym_help._maybe_get_scalar(alpha)) != 1:
        return _unimplemented("sub", "alpha != 1")
    return g.op("Sub", self, other)


def rsub(g, self, other, alpha=None):
    return sub(g, other, self, alpha=alpha)


def mul(g, self, other):
    return g.op("Mul", self, other)


def div(g, self, other, *args):
    if len(args) == 0:
        return true_divide(g, self, other)
    else:
        return _div_rounding_mode(g, self, other, *args)


@parse_args("v", "v", "s")
def _div_rounding_mode(g, self, other, rounding_mode):
    if rounding_mode is None:
        return true_divide(g, self, other)
    elif rounding_mode == "floor":
        return _floor_divide(g, self, other)
    elif rounding_mode == "trunc":
        return _trunc_divide(g, self, other)
    else:
        raise RuntimeError(f'Unsupported rounding mode: "{rounding_mode}". Expected None, "floor" or "trunc"')


def _trunc_divide(g, self, other):
    out = g.op("Div", self, other)
    # the correct operation is truncate, which is not supported in ONNX,
    # we cannot call floor since it will behave differently for negative numbers
    # (eg. -0.1 should become -0 )
    # - if scalar_type information are not available, assume that
    # we need to call floor (treat as float)
    out = g.op("Cast", out, to_i=sym_help.cast_pytorch_to_onnx["Long"])

    # Matching PyTorch's behavior:
    # - if self is fp the output's type is self's type
    # - if self is not fp and other is fp, the output is of type "Float"
    # - self is not fp and other is not fp, the output's type is self's output type
    # - the output type defaults to Float
    scalar_type = self.type().scalarType()

    if scalar_type is not None:
        if not sym_help._is_fp(self) and \
           other.type().scalarType() is not None and \
           sym_help._is_fp(other):
            out = g.op("Cast", out, to_i=sym_help.cast_pytorch_to_onnx["Float"])
        else:
            out = g.op("Cast", out, to_i=sym_help.cast_pytorch_to_onnx[scalar_type])
    else:
        out = g.op("Cast", out, to_i=sym_help.cast_pytorch_to_onnx["Float"])
    return out


def _floor_divide(g, self, other):
    if sym_help._is_fp(self) or sym_help._is_fp(other):
        out = true_divide(g, self, other)
        return g.op("Floor", out)
    else:
        # Integer division does trunction rounding
        div = g.op("Div", self, other)
        # Division is negative if: self < 0 != other < 0
        zero = g.op("Constant", value_t=torch.tensor(0, dtype=torch.int64))
        negative = g.op("Xor",
                        g.op("Less", self, zero),
                        g.op("Less", other, zero))

        # For negative numbers with self % other != 0, subtract 1 to round down instead of up
        mod = g.op("Sub", self, g.op("Mul", div, other))
        fixup_mask = g.op("And", negative,
                          g.op("Not", g.op("Equal", mod, zero)))

        one = g.op("Constant", value_t=torch.tensor(1, dtype=torch.int64))
        fixup = g.op("Sub", div, one)
        return g.op("Where", fixup_mask, fixup, div)


def floor_divide(g, self, other):
    # Deprecated behavior, floor_divide actually truncates
    return _trunc_divide(g, self, other)


def floordiv(g, self, other):
    return floor_divide(g, self, other)

# Division where both inputs are cast to floating types
# If both inputs are floating, performs div as usual
# If only one input is a floating type, the other input is cast to its type
# If neither input is a floating type, both inputs are cast to the default scalar type
def true_divide(g, self, other):
    # Case 1: both values are floating
    # Performs div as usual
    if sym_help._is_fp(self) and sym_help._is_fp(other):
        return g.op("Div", self, other)

    # Case 2: self is floating, other is not
    # Casts other to self's dtype
    if sym_help._is_fp(self):
        other = g.op("Cast", other, to_i=sym_help.cast_pytorch_to_onnx[self.type().scalarType()])
        return g.op("Div", self, other)

    # Case 3: other is floating, self is not
    # Casts self to other's dtype
    if sym_help._is_fp(other):
        self = g.op("Cast", self, to_i=sym_help.cast_pytorch_to_onnx[other.type().scalarType()])
        return g.op("Div", self, other)

    # Case 4: neither is floating
    # Casts both inputs to the default scalar type
    scalar_type = torch.get_default_dtype()
    onnx_scalar_type = sym_help.cast_pytorch_to_onnx["Float"]
    assert scalar_type is torch.float or scalar_type is torch.double
    if torch.get_default_dtype() is torch.double:
        onnx_scalar_type = sym_help.cast_pytorch_to_onnx["Double"]

    self = g.op("Cast", self, to_i=onnx_scalar_type)
    other = g.op("Cast", other, to_i=onnx_scalar_type)
    return g.op("Div", self, other)


def reciprocal(g, self):
    return g.op("Div", torch.ones(1), self)


@parse_args("v", "i")
def cat(g, tensor_list, dim):
    tensors = sym_help._unpack_list(tensor_list)
    return g.op("Concat", *tensors, axis_i=dim)


@parse_args("v", "i")
def stack(g, tensor_list, dim):
    unsqueezed = [sym_help._unsqueeze_helper(g, t, [dim]) for t in sym_help._unpack_list(tensor_list)]
    return g.op("Concat", *unsqueezed, axis_i=dim)


def _list(g, self):
    return self


def mm(g, self, other):
    # Create a dummy C tensor. Only needed for API purposes, the value is
    # since beta = 0
    C = g.op("Constant", value_t=torch.tensor([1]))
    return g.op("Gemm", self, other, C, beta_f=0.0, alpha_f=1.0)


def bmm(g, self, other):
    return g.op("MatMul", self, other)


def matmul(g, self, other):
    return g.op("MatMul", self, other)


@parse_args("v", "v", "v", "t", "t")
def addmm(g, self, mat1, mat2, beta, alpha):
    dtype = None
    self_dtype = sym_help._try_get_scalar_type(self)
    mat1_dtype = sym_help._try_get_scalar_type(mat1)
    mat2_dtype = sym_help._try_get_scalar_type(mat2)
    if self_dtype is not None:
        dtype = self_dtype
    elif mat1_dtype is not None:
        dtype = mat1_dtype
    elif mat2_dtype is not None:
        dtype = mat2_dtype

    mat1_rank = sym_help._get_tensor_rank(mat1)
    mat2_rank = sym_help._get_tensor_rank(mat2)

    def isNotNoneAnd(v, u):
        return v is not None and v != u

    if dtype is not None and (isNotNoneAnd(mat1_rank, 2) or isNotNoneAnd(mat2_rank, 2)):
        dtype = sym_help.scalar_type_to_onnx.index(sym_help.cast_pytorch_to_onnx[dtype])
        dtype = sym_help.scalar_type_to_pytorch_type[dtype]

        res1 = g.op("MatMul", mat1, mat2)
        res2 = self

        alpha = sym_help._scalar(alpha)
        beta = sym_help._scalar(beta)

        if alpha != 1:
            alpha = g.op("Constant",
                         value_t=torch.tensor(alpha, dtype=dtype))
            res1 = g.op("Mul", res1, alpha)
        if beta != 1:
            beta = g.op("Constant",
                        value_t=torch.tensor(sym_help._scalar(beta), dtype=dtype))
            res2 = g.op("Mul", res2, beta)

        return g.op("Add", res1, res2)

    return g.op("Gemm", mat1, mat2, self, beta_f=sym_help._scalar(beta), alpha_f=sym_help._scalar(alpha))


def neg(g, self):
    return g.op("Neg", self)


def sqrt(g, self):
    return g.op("Sqrt", self)


def rsqrt(g, self):
    return g.op("Div", sym_help._if_scalar_type_as(g, torch.ones(1), self), sqrt(g, self))


def tanh(g, self):
    return g.op("Tanh", self)


def sin(g, self):
    return g.op("Sin", self)


def cos(g, self):
    return g.op("Cos", self)


def tan(g, self):
    return g.op("Tan", self)


def asin(g, self):
    return g.op("Asin", self)


def acos(g, self):
    return g.op("Acos", self)


def atan(g, self):
    return g.op("Atan", self)


def sigmoid(g, self):
    return g.op("Sigmoid", self)


def sign(g, self):
    return g.op("Sign", self)


def _slice(g, input, axes, starts, ends):
    assert len(starts) == len(ends)
    if len(starts) == 1 and starts[0] == 0 and ends[0] == 9223372036854775807:
        return input
    return g.op("Slice", input, axes_i=axes, starts_i=starts, ends_i=ends)


def _maybe_cast_reduce_op_input(g, self):
    dtype = self.type().scalarType()
    # This check only covers traced modules where dtype is present
    if dtype is not None:
        # pytorch reduce-ops cast all other integral types to int64
        if not sym_help._is_fp(self) and not (dtype == "Long"):
            self = _cast_Long(g, self, False)  # type: ignore[name-defined]
    return self


def _reduce_op_symbolic(onnx_op_name, allow_multi_dim_support=True):
    def symbolic(g, self, dim=None, keepdim=None):
        self = _maybe_cast_reduce_op_input(g, self)
        if dim is None:
            # all-reduce path
            return g.op(onnx_op_name, self, keepdims_i=0)
        else:
            # dim-reduce path
            desc = "is" if allow_multi_dim_support else "i"
            dim, keepdim = sym_help._get_const(dim, desc, "dim"), sym_help._get_const(keepdim, "i", "keepdim")
            dim_list = dim if allow_multi_dim_support else [dim]
            return g.op(onnx_op_name, self, axes_i=dim_list, keepdims_i=keepdim)
    return symbolic



def overload_by_arg_count(fn):
    @wraps(fn)
    def wrapper(g, *args):
        overloads = fn(g, *args)
        last_exception = None
        for overload in overloads:
            arg_descriptors = overload._arg_descriptors
            if len(arg_descriptors) == len(args):
                return overload(g, *args)
        raise NotImplementedError("Unknown aten::{} signature".format(fn.__name__))
    return wrapper


def _reduce_with_dtype(onnx_op, name, allow_multi_dim_support=True):
    symbolic = _reduce_op_symbolic(onnx_op, allow_multi_dim_support=allow_multi_dim_support)

    @overload_by_arg_count
    def reduce(g, *args, **kwargs):
        @parse_args("v", "none")
        def reduce_nodim(g, self, dtype):
            if dtype.node().kind() != "prim::Constant":
                return _unimplemented(name, "dtype")
            return symbolic(g, self)

        dim_desc = "is" if allow_multi_dim_support else "i"

        @parse_args("v", dim_desc, "i", "none")
        def reduce_dim(g, self, dim, keepdim, dtype):
            if dtype.node().kind() != "prim::Constant":
                return _unimplemented(name, "dtype")
            return symbolic(g, self, dim, keepdim)
        return reduce_nodim, reduce_dim
    return reduce


sum = _reduce_with_dtype("ReduceSum", "sum")
mean = _reduce_with_dtype("ReduceMean", "mean")
prod = _reduce_with_dtype("ReduceProd", "prod", allow_multi_dim_support=False)  # torch.prod does not support multidimensional "dim"


@parse_args("v", "i", "none")
def cumsum(g, input, dim, dtype):
    if sym_help._operator_export_type == torch.onnx.OperatorExportTypes.ONNX_ATEN_FALLBACK:
        if dtype.node().kind() != "prim::Constant":
            return _unimplemented(name, "dtype")
        return g.op("ATen", input, operator_s="cumsum", dim_i=dim)
    else:
        sym_help._onnx_opset_unsupported("cumsum", 9, 11)


def _sample_dirichlet(g, self, generator):
    if sym_help._operator_export_type == torch.onnx.OperatorExportTypes.ONNX_ATEN_FALLBACK:
        if not sym_help._is_none(generator):
            return _unimplemented("_sample_dirichlet",
                                  "We are not able to export generator")
        return g.op("ATen", self, operator_s="_sample_dirichlet")
    else:
        return sym_help._onnx_unsupported("_sample_dirichlet")


def _standard_gamma(g, self, generator):
    if sym_help._operator_export_type == torch.onnx.OperatorExportTypes.ONNX_ATEN_FALLBACK:
        if not sym_help._is_none(generator):
            return _unimplemented("_standard_gamma",
                                  "We are not able to export generator")
        return g.op("ATen", self, operator_s="_standard_gamma")
    else:
        return sym_help._onnx_unsupported("_standard_gamma")


def t(g, self):
    return g.op("Transpose", self, perm_i=(1, 0))


def expand(g, self, size, implicit):
    size = sym_help._maybe_get_const(size, "is")
    if not sym_help._is_value(size):
        size = g.op("Constant", value_t=torch.LongTensor(size))
    elif sym_help._is_packed_list(size):
        # Expand with -1 dim value means dim is unchanged.
        # Since onnx::expand supports two-way broadcasting,
        # -1 dim value can be exported to onnx as 1
        size = view(g, stack(g, size, 0), g.op("Constant", value_t=torch.tensor([-1])))
    dtype = 4  # dim type is int64
    ones = ones_like(g, size, dtype)
    neg_ones = mul(g, ones, g.op("Constant", value_t=torch.tensor(-1)))
    size = where(g, g.op("Equal", size, neg_ones), ones, size)
    return g.op("Expand", self, size)


def expand_as(g, self, other):
    shape = g.op("Shape", other)
    return g.op("Expand", self, shape)


@parse_args("v", "v", "i", "b", "v")
def embedding(g, weight, indices, padding_idx, scale_grad_by_freq, sparse):
    if scale_grad_by_freq and sym_help._training_mode:
        raise RuntimeError("Unsupported: ONNX export of embedding with scale_grad_by_freq=True "
                           "for training mode. ONNX does not support scaling the gradients.")
    if padding_idx >= 0 and sym_help._training_mode:
        warnings.warn("Warning: ONNX export of embedding with padding_idx >= 0 "
                      "for training mode. "
                      "ONNX does not support not updating the embedding vector at padding_idx during training.")

    return g.op("Gather", weight, indices)


@parse_args("v", "v", "v", "i", "i", "i", "v", "i", "i")
def embedding_bag(g,
                  embedding_matrix,
                  indices,
                  offsets,
                  scale_grad_by_freq,
                  mode,
                  sparse,
                  per_sample_weights,
                  include_last_offset,
                  padding_idx):
    if not sym_help._is_none(per_sample_weights):
        return sym_help._onnx_unsupported("embedding_bag  with per_sample_weights")
    if sym_help._operator_export_type == torch.onnx.OperatorExportTypes.ONNX_ATEN_FALLBACK:
        return g.op("ATen",
                    embedding_matrix,
                    indices,
                    offsets,
                    operator_s="embedding_bag",
                    outputs=4,
                    scale_grad_by_freq_i=scale_grad_by_freq,
                    mode_i=mode,
                    sparse_i=sparse,
                    include_last_offset_i=include_last_offset,
                    padding_idx_i=padding_idx)
    else:
        return sym_help._onnx_unsupported("embedding_bag")


def size(g, self, dim=None):
    if dim is None:
        return g.op("Shape", self)
    if sym_help._maybe_get_const(dim, "i") < 0:
        rank = sym_help._get_tensor_rank(self)
        if rank is not None:
            dim = sym_help._maybe_get_const(dim, "i") + rank
            dim = g.op("Constant", value_t=torch.tensor(dim))
    return sym_help._size_helper(g, self, dim)


@parse_args("v", "i", "i")
def transpose(g, self, dim0, dim1):
    if dim0 == dim1:  # micro-optimization
        return self

    # NB: Transpose in ONNX is actually a Permute
    rank = sym_help._get_tensor_rank(self)
    if rank is not None:
        axes = list(range(rank))
        axes[dim0], axes[dim1] = axes[dim1], axes[dim0]
        return g.op("Transpose", self, perm_i=axes)
    else:
        # if we don't have dim information we cannot
        # output a permute so use ATen instead
        if sym_help._operator_export_type == torch.onnx.OperatorExportTypes.ONNX_ATEN_FALLBACK:
            return g.op("ATen", self, operator_s="transpose", dim0_i=dim0, dim1_i=dim1)
        else:
            raise RuntimeError("Unsupported: ONNX export of transpose for tensor "
                               "of unknown rank.")


@parse_args("v", "is")
def permute(g, self, dims):
    if dims == list(range(0, len(dims))):
        return self
    return g.op("Transpose", self, perm_i=dims)


def view(g, self, size):
    size = sym_help._maybe_get_const(size, "is")
    if sym_help._is_value(size):
        shape = size
    else:
        shape = g.op("Constant", value_t=torch.LongTensor(size))
    return g.op("Reshape", self, shape)


def view_as(g, self, other):
    shape = g.op("Shape", other)
    return g.op("Reshape", self, shape)


def prim_ConstantSplit(g, self, split_size, dim):
    size = sym_help._get_tensor_dim_size(self, dim)
    if size is None:
        return _unimplemented("prim::ConstantSplit", "unknown dimension size")
    splits = [split_size] * (size // split_size)
    leftover = size % split_size
    if leftover:
        splits.append(leftover)
    return g.op("Split", self, split_i=splits, axis_i=dim, outputs=len(splits))


# TODO: It would be better to export this as a chunk directly, as this is
# less sensitive to changes in input size.
# TODO: Once we have proper scoping, stop reimplementing chunk, delete this
# method, and use the desugared version
def prim_ConstantChunk(g, self, chunks, dim):
    dim_size = sym_help._get_tensor_dim_size(self, dim)
    if dim_size is None:
        return _unimplemented("prim::ConstantChunk", "unknown dimension size")
    split_size = (dim_size + chunks - 1) // chunks
    return prim_ConstantSplit(g, self, split_size, dim)


@parse_args("v", "i", "i", "i")
def unsafe_chunk(g, self, chunks, dim, _outputs=None):
    if _outputs is None:
        return sym_help._onnx_opset_unsupported_detailed("unsafe_chunk", 9, 11, "Dynamic number of outputs not supported")
    size = sym_help._get_tensor_dim_size(self, dim)
    if size is None:
        return _unimplemented("unsafe_chunk", "unknown dimension size")
    split_size = (size + chunks - 1) // chunks
    splits = [split_size] * (size // split_size)
    leftover = size % split_size
    if leftover:
        splits.append(leftover)
    return g.op("Split", self, split_i=splits, axis_i=dim, outputs=_outputs)


@parse_args("v", "v", "v", "i")
def split(g, self, split_size_or_sizes, dim, _outputs=None):
    if not sym_help._is_split_static(split_size_or_sizes, _outputs):
        return sym_help._onnx_opset_unsupported_detailed("split", 9, 11, "Dynamic number of outputs not supported")
    split_val = split_size_or_sizes.node()["value"]
    if split_val.dim() > 0:
        return split_with_sizes(g, self, split_size_or_sizes, dim, _outputs)
    split_size = sym_help._get_const(split_size_or_sizes, "i", "split_size")
    dim = sym_help._get_const(dim, "i", "dim")

    size = sym_help._get_tensor_dim_size(self, dim)
    if size is None:
        if _outputs is not None:
            size = split_size * _outputs
        else:
            return sym_help._onnx_opset_unsupported_detailed("split", 9, 11, "Unknown dimension size not supported")
    splits = [split_size] * (size // split_size)
    leftover = size % split_size
    if leftover:
        splits.append(leftover)
    return g.op("Split", self, split_i=splits, axis_i=dim, outputs=_outputs)


def unsafe_split(g, self, split_size_or_sizes, dim, _outputs=None):
    return split(g, self, split_size_or_sizes, dim, _outputs)


@parse_args("v", "is", "i", "i")
def split_with_sizes(g, self, split_sizes, dim, _outputs=None):
    if not sym_help._is_split_static(split_sizes, _outputs):
        return sym_help._onnx_opset_unsupported_detailed("split_with_sizes", 9, 11, "Dynamic number of outputs not supported")
    return g.op("Split", self, split_i=split_sizes, axis_i=dim, outputs=_outputs)


def unsafe_split_with_sizes(g, self, split_sizes, dim, _outputs=None):
    return split_with_sizes(g, self, split_sizes, dim, _outputs)


@parse_args("v", "i", "i")
def unbind(g, self, dim=0, _outputs=None):
    if _outputs is None:
        return sym_help._onnx_opset_unsupported_detailed("unbind", 9, 11, "Dynamic number of outputs not supported")

    outputs = g.op("Split", self, split_i=[1] * _outputs, axis_i=dim, outputs=_outputs)
    outputs = [outputs] if _outputs == 1 else outputs
    squeezed_outputs = [sym_help._squeeze_helper(g, out, [dim]) for out in outputs]
    return squeezed_outputs


@parse_args("v", "i", "v")
def select(g, self, dim, index):
    index = sym_help._maybe_get_scalar(index)
    if (not sym_help._is_value(index)) and (index < 0):
        if index == -1:
            end_index = 9223372036854775807
        else:
            end_index = index + 1
        slice_node = sym_help._slice_helper(g, self, axes=[dim], starts=[index], ends=[end_index])
        return sym_help._squeeze_helper(g, slice_node, [dim])
    else:
        return g.op("Gather", self, index, axis_i=dim)


def square(g, self):
    return g.op("Mul", self, self)


def squeeze(g, self, dim=None):
    if dim is None:
        return g.op("Squeeze", self)

    squeeze_dim = sym_help._get_const(dim, "i", "dim")
    # Handle negative dims
    if squeeze_dim < 0:
        rank = sym_help._get_tensor_rank(self)
        if rank is not None:
            warnings.warn("ONNX export squeeze with negative axis " + str(squeeze_dim) +
                          " might cause the onnx model to be incorrect. " +
                          "Negative axis is not supported in ONNX. " +
                          "Axis is converted to " + str(squeeze_dim + rank) +
                          " based on input shape at export time. " +
                          "Passing an tensor of different rank in execution will be incorrect.")
            squeeze_dim += rank
        else:
            return _unimplemented("squeeze", "negative axis with unknown input rank")

    dim_size = sym_help._get_tensor_dim_size(self, squeeze_dim)
    if dim_size is None:
        warnings.warn("This model contains a squeeze operation on dimension " + str(squeeze_dim) + " on an input " +
                      "with unknown shape. Note that if the size of dimension " + str(squeeze_dim) + " of the input " +
                      "is not 1, the ONNX model will return an error. Opset version 11 supports squeezing on " +
                      "non-singleton dimensions, it is recommended to export this model using opset " +
                      "version 11 or higher.")
        return sym_help._squeeze_helper(g, self, axes_i=[squeeze_dim])
    if dim_size > 1:
        warnings.warn("This model contains a squeeze operation on dimension " + str(squeeze_dim) + ". The size of " +
                      "this dimension in the given input is " + str(dim_size) + ". The model will " +
                      "be exported without the squeeze node. If the model is intended to be used with dynamic " +
                      "input shapes, please use opset version 11 to " +
                      "export the model.")
        return self

    warnings.warn("This model contains a squeeze operation on dimension " + str(squeeze_dim) + ". If the model is " +
                  "intended to be used with dynamic input shapes, please use opset version 11 to export the model.")
    return sym_help._squeeze_helper(g, self, axes_i=[squeeze_dim])

def prelu(g, self, weight):
    self_rank = sym_help._get_tensor_rank(self)
    if self_rank is not None and self_rank > 2:
        weight = sym_help._unsqueeze_helper(g, weight, list(range(1, self_rank - 1)))
    return g.op("PRelu", self, weight)


def silu(g, input):
    return g.op("Mul", input, g.op("Sigmoid", input))

def mish(g, input):
    return g.op('Mul', input, g.op('Tanh', g.op('Softplus', input)))

def relu(g, input):
    return g.op("Relu", input)


def ceil(g, input):
    return g.op("Ceil", input)


def floor(g, input):
    return g.op("Floor", input)


def _len(g, self):
    sz_0 = size(g, self, g.op("Constant", value_t=torch.LongTensor([0])))
    return sym_help._squeeze_helper(g, sz_0, [0])


@parse_args("v", "t", "t")
def threshold(g, self, threshold, value):
    # See Note [Export inplace]
    if sym_help._scalar(threshold) != 0:
        return _unimplemented("threshold", "non-zero threshold")
    if sym_help._scalar(value) != 0:
        return _unimplemented("threshold", "non-zero value")
    return g.op("Relu", self)


def leaky_relu(g, input, negative_slope, inplace=False):
    negative_slope = sym_help._get_const(negative_slope, "t", "negative_slope")
    # See Note [Export inplace]
    # TODO: Talk to ONNX about unconditional cast of scalar to float
    return g.op("LeakyRelu", input, alpha_f=sym_help._scalar(negative_slope))


@parse_args("v", "i")
def glu(g, input, dim):
    dim_size = sym_help._get_tensor_dim_size(input, dim)
    if dim_size is not None:
        assert dim_size % 2 == 0

    first, second = g.op("Split", input, axis_i=dim, outputs=2)
    return g.op("Mul", first, g.op("Sigmoid", second))


@parse_args("v", "i", "none")
def softmax(g, input, dim, dtype=None):
    # Softmax does normalization at vector level.
    # PyTorch and ONNX use different strategies to split the input tensor into vectors.
    # Thus dim and axis have different meanings.
    # PyTorch slices the input tensor into vectors along the `dim`-th dimension.
    # ONNX reshapes the input into a 2-D tensor, and `axis` indicates where the input is coerced.
    # If input is a 2 x 3 tensor:
    # input = [[1.0, 1.0, 1.0],
    #          [1.0, 1,0, 1,0]]
    # with dim = 0, the result is:
    # result = [[0.5, 0.5, 0.5],
    #           [0.5, 0.5, 0.5]]
    # with axis = 0, the result is:
    # result = [[0.167, 0.167, 0.167],
    #           [0.167, 0.167, 0.167]]
    # So only when dim and axis both equal to ndim - 1 (the last dimension),
    # their semantics are equivalent.
    # So use softmax when dim and axis both equal to ndim - 1,
    # otherwise transpose the input to put the vectors to be normalized to the last dimension.
    # When input rank is not known at export time we compute softmax using a subgraph
    # with other operators
    input_dim = sym_help._get_tensor_rank(input)
    if input_dim is not None:
        # TODO: remove this as onnx opset 11 spec allows negative axes
        if dim < 0:
            dim = input_dim + dim

        is_transpose_required = (input_dim != dim + 1)

        if is_transpose_required:
            axes = list(range(input_dim))
            axes[dim], axes[-1] = axes[-1], axes[dim]
            input = g.op("Transpose", input, perm_i=axes)
            dim = input_dim - 1

        softmax = g.op("Softmax", input, axis_i=dim)
        if dtype and dtype.node().kind() != "prim::Constant":
            parsed_dtype = sym_help._get_const(dtype, "i", "dtype")
            softmax = g.op("Cast", softmax, to_i=sym_help.scalar_type_to_onnx[parsed_dtype])

        if is_transpose_required:
            softmax = g.op("Transpose", softmax, perm_i=axes)
        return softmax

    # Apply max normalization.
    input = g.op("Sub", input, g.op("ReduceMax", input, axes_i=[dim], keepdims_i=1))

    exp = g.op("Exp", input)
    sum = sym_help._reducesum_helper(g, exp, axes_i=[dim])
    softmax = g.op("Div", exp, sum)
    if dtype and dtype.node().kind() != "prim::Constant":
        parsed_dtype = sym_help._get_const(dtype, "i", "dtype")
        softmax = g.op("Cast", softmax, to_i=sym_help.scalar_type_to_onnx[parsed_dtype])
    return softmax

@parse_args("v", "t", "v")
def softplus(g, self, beta, threshold):
    if beta != 1:
        return _unimplemented("beta", "has to be 1")
    return g.op("Softplus", self)


def get_pool_ceil_padding(input, kernel_size, stride, padding):
    sizes = sym_help._get_tensor_sizes(input)
    dim = sizes[-len(padding):] if sizes is not None else None
    if dim is None or any([i is None for i in dim]):
        return _unimplemented(name, "input size not accessible")
    ceiled_output_dim = [int(math.ceil((dim[i] + 2 * padding[i] - kernel_size[i]) / float(stride[i]))) + 1
                         for i in range(0, len(padding))]
    # ensure last pooling starts inside
    ceiled_output_dim = [ceiled_output_dim[i] - 1
                         if (((ceiled_output_dim[i] - 1) * stride[i]) >= (dim[i] + padding[i]))
                         else ceiled_output_dim[i]
                         for i in range(0, len(ceiled_output_dim))]
    padding_ceil = [0
                    if (stride[i] == 1)
                    else
                    (kernel_size[i] - (dim[i] + 2 * padding[i] - ((ceiled_output_dim[i] - 1) * stride[i] + 1)))
                    for i in range(0, len(padding))]
    # ensure padding is not > kernel_size
    padding_ceil = [(int(padding_ceil[i]) if padding_ceil[i] < kernel_size[i] - 1 else int(kernel_size[i] - 1))
                    if ((padding_ceil[i] + 2 * padding[i]) >= (kernel_size[i]))
                    else
                    int(padding_ceil[i])
                    for i in range(0, len(padding_ceil))]
    return padding_ceil


def _max_pool(name, tuple_fn, ndims, return_indices):
    @parse_args("v", "is", "is", "is", "is", "i")
    def symbolic_fn(g, input, kernel_size, stride, padding, dilation, ceil_mode):
        if set(tuple_fn(dilation)) != {1}:
            return _unimplemented(name, "dilation")
        if not stride:
            stride = kernel_size
        padding = tuple(tuple_fn(padding))
        if ceil_mode:
            padding_ceil = get_pool_ceil_padding(input, kernel_size, stride, padding)
            padding = padding + tuple(numpy.add(padding_ceil, padding))
        else:
            padding = padding * 2
        kwargs = {
            "kernel_shape_i": tuple_fn(kernel_size),
            "pads_i": padding,
            "strides_i": tuple_fn(stride),
        }
        # easy but hacky way to get flattened indices values
        # to be used to convert the indices values to non-flattened.
        # In ONNX the indices are computed as a flatten 1-D tensor,
        # so the values in indices are in [0, N x C x D1 x ... x Dn).
        # To convert the indices to the same format used by Pytorch,
        # we first execute a maxpool with a kernel and stride of 1 on the same input.
        # This will result in a tensor of indices in which each index will have it's own value.
        # Using this tensor as a reference, we extract the first index of each axis and substract
        # it from each index of this axis in the indices to convert.
        # This step will result in a tensor were each dimension has values of indices within
        # the dimension it is in.
        # For more information :
        # https://github.com/pytorch/pytorch/pull/16455#issuecomment-460776407
        if return_indices:
            r, indices = g.op("MaxPool", input, outputs=2, **kwargs)
            _, flattened_indices = g.op("MaxPool", input, outputs=2,
                                        kernel_shape_i=[1 for _ in range(ndims)],
                                        strides_i=[1 for _ in range(ndims)])
            # convert indices to have non-flattened indices values
            s = sym_help._slice_helper(g, flattened_indices, axes=[2 + i for i in range(ndims)],
                                       starts=tuple_fn(0), ends=tuple_fn(1))
            indices = sub(g, indices, s)
            return r, indices
        else:
            r = g.op("MaxPool", input, outputs=1, **kwargs)
            return r

    return symbolic_fn


max_pool1d = _max_pool("max_pool1d", _single, 1, return_indices=False)
max_pool2d = _max_pool("max_pool2d", _pair, 2, return_indices=False)
max_pool3d = _max_pool("max_pool3d", _triple, 3, return_indices=False)
max_pool1d_with_indices = _max_pool("max_pool1d_with_indices", _single, 1, return_indices=True)
max_pool2d_with_indices = _max_pool("max_pool2d_with_indices", _pair, 2, return_indices=True)
max_pool3d_with_indices = _max_pool("max_pool3d_with_indices", _triple, 3, return_indices=True)


def _avg_pool(name, tuple_fn):
    @parse_args("v", "is", "is", "is", "i", "i", "none")
    def symbolic_fn(g, input, kernel_size, stride, padding, ceil_mode, count_include_pad, divisor_override=None):
        if not stride:
            stride = kernel_size
        padding = sym_help._avgpool_helper(tuple_fn, padding, kernel_size, stride, divisor_override, name)
        if ceil_mode:
            padding_ceil = get_pool_ceil_padding(input, kernel_size, stride, padding)
        if count_include_pad:
            input = g.op("Pad", input,
                         pads_i=((0,) * 2 + padding) * 2,
                         mode_s="constant",
                         value_f=0.)
            padding = (0,) * len(padding)
        if ceil_mode:
            padding = padding + tuple(numpy.add(padding_ceil, padding))
        else:
            padding = padding * 2
        output = g.op("AveragePool", input,
                      kernel_shape_i=tuple_fn(kernel_size),
                      strides_i=tuple_fn(stride),
                      pads_i=padding)
        return output
    return symbolic_fn


avg_pool1d = _avg_pool("avg_pool1d", _single)
avg_pool2d = _avg_pool("avg_pool2d", _pair)
avg_pool3d = _avg_pool("avg_pool3d", _triple)


def _adaptive_pool(name, type, tuple_fn, fn=None):
    def symbolic_fn(g, input, output_size):
        # _adaptive_pool is supported for cases where output_size is 1 for all dimensions,
        # by executing a GlobalPool.
        # It is also supported for cases where the output size is a factor of the input size.
        # For these cases the stride and kernel size are uniform along all the indices of
        # the same dimension, which makes it possible to export it to ONNX.
        # for MaxPool, GlobalMaxPool does not return indices,
        # so we try using max_poolxd_with_indices, and if it is not possible
        # (input is not a complete tensor or output size not factor of input size)
        # then we call GlobalAveragePool and return None for the indices
        try:
            output_size = _parse_arg(output_size, "is")
        except Exception:
            return sym_help._onnx_unsupported("adaptive pooling, since output_size is not constant.")
        if output_size == [1] * len(output_size) and type == "AveragePool":
            return g.op("GlobalAveragePool", input)
        sizes = sym_help._get_tensor_sizes(input)
        try:
            dim = sizes[2:]
        except Exception:
            dim = None
        if dim is None or any([i is None for i in dim]):
            if output_size == [1] * len(output_size):
                return g.op("GlobalMaxPool", input), None
            return _unimplemented(name, "input size not accessible")
        # verify if output size % input size = 0 for all dim
        mod = [dim[i] % output_size[i] for i in range(0, len(dim))]
        if mod != [0] * len(mod):
            if output_size == [1] * len(output_size):
                return g.op("GlobalMaxPool", input), None
            if sym_help._operator_export_type == torch.onnx.OperatorExportTypes.ONNX_ATEN_FALLBACK:
                return _unimplemented(name, "output size that are not factor of input size")
            else:
                return sym_help._onnx_unsupported(name + ", since output size is not factor of input size")
        k = [int(dim[i] / output_size[i]) for i in range(0, len(dim))]
        # call max_poolxd_with_indices to get indices in the output
        if type == "MaxPool":
            return fn(g, input, k, k, (0,) * len(dim), (1,) * len(dim), False)
        output = g.op(type, input,
                      kernel_shape_i=tuple_fn(k),
                      strides_i=tuple_fn(k))
        return output
    return symbolic_fn


adaptive_avg_pool1d = _adaptive_pool("adaptive_avg_pool1d", "AveragePool", _single)
adaptive_avg_pool2d = _adaptive_pool("adaptive_avg_pool2d", "AveragePool", _pair)
adaptive_avg_pool3d = _adaptive_pool("adaptive_avg_pool3d", "AveragePool", _triple)

adaptive_max_pool1d = _adaptive_pool("adaptive_max_pool1d", "MaxPool", _single, max_pool1d_with_indices)
adaptive_max_pool2d = _adaptive_pool("adaptive_max_pool2d", "MaxPool", _pair, max_pool2d_with_indices)
adaptive_max_pool3d = _adaptive_pool("adaptive_max_pool3d", "MaxPool", _triple, max_pool3d_with_indices)


# Generate paddings in ONNX order based on pad in pytorch.
# Args:
#     dim: the dimension of the tensor.
#     pad: the paddings in pytorch.
#          The order is dim_n_begin, dim_n_end, dim_n-1_begin, dim_n-1_end, ...
def _prepare_onnx_paddings(dim, pad):
    assert isinstance(dim, int)
    # The desired order of paddings is
    # dim_0_begin, dim_1_begin, ... , dim_0_end, ..., dim_n_end.
    # n is the dimension of input.
    # assume zero-dimensions in the beginning
    paddings = list(pad[:]) + [0] * (dim * 2 - len(pad))
    # reverse order and collate first beginnings and then ends
    paddings = paddings[-2::-2] + paddings[-1::-2]
    return paddings

def _convert_padding_node(padding):
    padding = sym_help._maybe_get_const(padding, "is")
    if sym_help._is_value(padding) and sym_help._is_packed_list(padding):
        input_list = sym_help._unpack_list(padding)
        try:
            padding = [sym_help._get_const(v, "i", "padding") for v in input_list]
        except Exception:
            return sym_help._onnx_opset_unsupported_detailed("Pad", 9, 11, "The sizes of the padding must be constant")
    return padding

def constant_pad_nd(g, input, padding, value):
    mode = "constant"
    try:
        value = sym_help._get_const(value, "f", "value")
    except Exception:
        return sym_help._onnx_opset_unsupported_detailed("Pad", 9, 11, "The value for the padding must be constant")

    padding = _convert_padding_node(padding)
    paddings = _prepare_onnx_paddings(sym_help._get_tensor_rank(input), padding)
    return g.op("Pad", input, pads_i=paddings, mode_s=mode, value_f=value)


def reflection_pad(g, input, padding):
    mode = "reflect"
    padding = _convert_padding_node(padding)
    paddings = _prepare_onnx_paddings(sym_help._get_tensor_rank(input), padding)
    return g.op("Pad", input, pads_i=paddings, mode_s=mode)


def replication_pad(g, input, padding):
    mode = "edge"
    padding = _convert_padding_node(padding)
    paddings = _prepare_onnx_paddings(sym_help._get_tensor_rank(input), padding)
    return g.op("Pad", input, pads_i=paddings, mode_s=mode)


reflection_pad1d = reflection_pad
reflection_pad2d = reflection_pad
reflection_pad3d = reflection_pad
replication_pad1d = replication_pad
replication_pad2d = replication_pad
replication_pad3d = replication_pad


def _interpolate(name, dim, interpolate_mode):
    def symbolic_fn(g, input, output_size, *args):
        scales, align_corners = sym_help._get_interpolate_attributes(g, interpolate_mode, args)
        sym_help._interpolate_warning(interpolate_mode)
        align_corners = sym_help._maybe_get_scalar(align_corners)
        if align_corners:
            return _unimplemented(name, "align_corners == True")
        if scales is None:
            scales = sym_help._interpolate_size_to_scales(g, input, output_size, dim)
        return g.op("Upsample", input, scales, mode_s=interpolate_mode)
    return symbolic_fn


upsample_nearest1d = _interpolate("upsample_nearest1d", 3, "nearest")
upsample_nearest2d = _interpolate("upsample_nearest2d", 4, "nearest")
upsample_nearest3d = _interpolate("upsample_nearest3d", 5, "nearest")
upsample_linear1d = _interpolate("upsample_linear1d", 3, "linear")
upsample_bilinear2d = _interpolate("upsample_bilinear2d", 4, "linear")
upsample_trilinear3d = _interpolate("upsample_trilinear3d", 5, "linear")


def __interpolate(g, input, size, scale_factor, mode , align_corners, recompute_scale_factor):
    scales, mode = sym_help._interpolate_get_scales_and_mode(g, input, size, scale_factor,
                                                             mode , align_corners)
    return g.op("Upsample", input, scales, mode_s=mode)

@parse_args("v")
def bitwise_not(g, inp):
    if inp.type().scalarType() != "Bool":
        return _unimplemented("bitwise_not", "non-bool tensor")
    return g.op("Not", inp)


def wrap_logical_op_with_cast_to(to_type):
    def decorator(fn):
        def wrap_with_cast(g, input, other):
            return g.op("Cast", fn(g, input, other), to_i=sym_help.cast_pytorch_to_onnx[to_type])
        return wrap_with_cast
    return decorator


def wrap_logical_op_with_cast_to_and_from(to_type):
    def decorator(fn):
        def wrap_with_cast(g, input, other):
            to_cast_func = globals()["_cast_{}".format(to_type)]
            from_cast_func = wrap_logical_op_with_cast_to(input.type().scalarType())(fn)
            return from_cast_func(g, to_cast_func(g, input, False), to_cast_func(g, other, False))
        return wrap_with_cast
    return decorator


def wrap_logical_op_with_negation(func):
    def wrap_with_not(g, input, other):
        return g.op("Not", func(g, input, other))
    return wrap_with_not


def __not_(g, self):
    return g.op("Not", self)


def eq(g, self, other):
    return g.op("Equal", self, other)


@wrap_logical_op_with_negation
def ne(g, self, other):
    return g.op("Equal", self, other)


def gt(g, input, other):
    return gt_impl(g, input, other)


def gt_impl(g, input, other):
    if input.type().scalarType() is not None and input.type().scalarType() == "Bool" and \
            other.type().scalarType() is not None and other.type().scalarType() == "Bool":
        input = g.op("Cast", input, to_i=sym_help.cast_pytorch_to_onnx["Int"])
        other = g.op("Cast", other, to_i=sym_help.cast_pytorch_to_onnx["Int"])
    return g.op("Greater", input, other)


def lt(g, input, other):
    return lt_impl(g, input, other)


def lt_impl(g, input, other):
    if input.type().scalarType() is not None and input.type().scalarType() == "Bool" and \
            other.type().scalarType() is not None and other.type().scalarType() == "Bool":
        input = g.op("Cast", input, to_i=sym_help.cast_pytorch_to_onnx["Int"])
        other = g.op("Cast", other, to_i=sym_help.cast_pytorch_to_onnx["Int"])
    return g.op("Less", input, other)


@wrap_logical_op_with_negation
def ge(g, input, other):
    return lt_impl(g, input, other)


@wrap_logical_op_with_negation
def le(g, input, other):
    return gt_impl(g, input, other)


@wrap_logical_op_with_cast_to_and_from("Bool")
def __and_(g, input, other):
    return g.op("And", input, other)


@wrap_logical_op_with_cast_to_and_from("Bool")
def __or_(g, input, other):
    return g.op("Or", input, other)


@wrap_logical_op_with_cast_to_and_from("Bool")
def logical_and(g, input, other):
    return g.op("And", input, other)


@wrap_logical_op_with_cast_to_and_from("Bool")
def logical_or(g, input, other):
    return g.op("Or", input, other)


@wrap_logical_op_with_cast_to_and_from("Bool")
def logical_xor(g, input, other):
    return g.op("Xor", input, other)


def __rshift_(g, self, other):
    # make sure to cast other to self's type
    # (when self is long, make sure that other is not float)
    if other.type().scalarType() != self.type().scalarType():
        other = g.op("Cast", other, to_i=sym_help.cast_pytorch_to_onnx[self.type().scalarType()])

    two = g.op("Constant", value_t=torch.tensor(2, dtype=torch.float32))
    # exponent (same type as self) has to be float or double in onnx::Pow
    if not sym_help._is_fp(self):
        other = g.op("Cast", other, to_i=sym_help.cast_pytorch_to_onnx["Float"])
    two_pow = g.op("Pow", two, other)
    two_pow = g.op("Cast", two_pow, to_i=sym_help.cast_pytorch_to_onnx[self.type().scalarType()])
    rshift = g.op("Div", self, two_pow)
    return rshift


def __lshift_(g, self, other):
    # make sure to cast other to self's type
    # (when self is long, make sure that other is not float)
    if other.type().scalarType() != self.type().scalarType():
        other = g.op("Cast", other, to_i=sym_help.cast_pytorch_to_onnx[self.type().scalarType()])

    two = g.op("Constant", value_t=torch.tensor(2, dtype=torch.float32))
    # exponent (same type as self) has to be float or double in onnx::Pow
    if not sym_help._is_fp(self):
        other = g.op("Cast", other, to_i=sym_help.cast_pytorch_to_onnx["Float"])
    two_pow = g.op("Pow", two, other)
    two_pow = g.op("Cast", two_pow, to_i=sym_help.cast_pytorch_to_onnx[self.type().scalarType()])
    lshift = g.op("Mul", self, two_pow)
    return lshift


@parse_args("v", "v", "v", "i")
def where(g, condition, self=None, other=None, _outputs=None):
    # Assumes that torch.where's first argument takes only Bool and Byte tensors.
    if condition.type().scalarType() != "Bool":
        condition = g.op("Cast", condition, to_i=sym_help.cast_pytorch_to_onnx["Bool"])
    if self is None:
        condition = torch.onnx.symbolic_opset9.nonzero(g, condition)
        return sym_help._unbind_helper(g, condition, g.op("Constant", value_t=torch.tensor(1)), _outputs)
    return g.op("Where", condition, self, other)


@parse_args("v", "i", "none")
def log_softmax(g, input, dim, dtype=None):
    # PyTorch dim and ONNX axis have different meanings.
    # See Softmax comment for details.
    # TODO: remove this as onnx opset 11 spec allows negative axes
    input_dim = sym_help._get_tensor_rank(input)
    if input_dim is None:
        return _unimplemented("dim",
                              "ONNX and PyTorch use different strategies to split the input. "
                              "Input rank must be known at export time.")
    if dim < 0:
        dim = input_dim + dim
    is_transpose_required = (input_dim != dim + 1)
    # ONNX only supports log_softmax with dim = -1. Transpose must be added before and after log_softmax to support other cases.
    if is_transpose_required:
        axes = list(range(input_dim))
        axes[dim], axes[-1] = axes[-1], axes[dim]
        input = g.op("Transpose", input, perm_i=axes)
        dim = input_dim - 1
    return_op = g.op("LogSoftmax", input, axis_i=dim)
    if dtype and dtype.node().kind() != "prim::Constant":
        parsed_dtype = sym_help._get_const(dtype, "i", "dtype")
        return_op = g.op("Cast", return_op, to_i=sym_help.scalar_type_to_onnx[parsed_dtype])
    if is_transpose_required:
        return_op = g.op("Transpose", return_op, perm_i=axes)
    return return_op


@parse_args("v", "v", "v", "is", "is", "is", "i", "is", "i", "i", "i", "i", "i")
def _convolution(g, input, weight, bias, stride, padding, dilation,
                 transposed, output_padding, groups, benchmark, deterministic, cudnn_enabled, allow_tf32):
    weight_size = sym_help._get_tensor_sizes(weight)
    try:
        kernel_shape = weight_size[2:]
    except Exception:
        kernel_shape = None

    if kernel_shape is None or any([i is None for i in kernel_shape]):
        raise RuntimeError("Unsupported: ONNX export of convolution for kernel "
                           "of unknown shape.")

    args = [input, weight]
    # ONNX only supports 1D bias
    if not sym_help._is_none(bias) and sym_help._get_tensor_rank(bias) == 1:
        args.append(bias)

    kwargs = {"kernel_shape_i": weight_size[2:],
              "strides_i": stride,
              # NB: ONNX supports asymmetric padding, whereas PyTorch supports only
              # symmetric padding
              "pads_i": padding + padding,
              "dilations_i": dilation,
              "group_i": groups}

    if any(o != 0 for o in output_padding):
        # ONNX supports both output_shape and output_padding. they are equivalent expressive.
        # output_padding is more straightforward, so we use it here.
        # output_shape = stride * (input_shape - 1) + output_padding + kernel_shape - padding * 2
        assert transposed
        assert len(stride) == len(output_padding)
        kwargs["output_padding_i"] = output_padding

    n = g.op("ConvTranspose" if transposed else "Conv", *args, **kwargs)

    if not sym_help._is_none(bias) and sym_help._get_tensor_rank(bias) != 1:
        return g.op("Add", n, bias)
    else:
        return n


@parse_args("v", "v", "v", "is", "is", "is", "i")
def conv1d(g, input, weight, bias, stride, padding, dilation, groups):
    return _convolution(g, input, weight, bias, stride, padding, dilation, False, (), groups, None, None, None, None)


@parse_args("v", "v", "v", "is", "is", "is", "i")
def conv2d(g, input, weight, bias, stride, padding, dilation, groups):
    return _convolution(g, input, weight, bias, stride, padding, dilation, False, (), groups, None, None, None, None)


@parse_args("v", "v", "v", "is", "is", "is", "i")
def conv3d(g, input, weight, bias, stride, padding, dilation, groups):
    return _convolution(g, input, weight, bias, stride, padding, dilation, False, (), groups, None, None, None, None)


@parse_args("v", "v", "v", "is", "is", "is", "i", "is")
def conv_transpose1d(g, input, weight, bias, stride, padding, output_padding, groups, dilation):
    return _convolution(g, input, weight, bias, stride, padding, dilation, True, output_padding, groups, None, None, None, None)


@parse_args("v", "v", "v", "is", "is", "is", "i", "is")
def conv_transpose2d(g, input, weight, bias, stride, padding, output_padding, groups, dilation):
    return _convolution(g, input, weight, bias, stride, padding, dilation, True, output_padding, groups, None, None, None, None)


@parse_args("v", "v", "v", "is", "is", "is", "i", "is")
def conv_transpose3d(g, input, weight, bias, stride, padding, output_padding, groups, dilation):
    return _convolution(g, input, weight, bias, stride, padding, dilation, True, output_padding, groups, None, None, None, None)


@parse_args("v", "v", "v", "v", "v", "i", "f", "f", "i")
def batch_norm(g, input, weight, bias, running_mean, running_var, training, momentum, eps, cudnn_enabled):
    sym_help.assert_training_mode(training, "batch_norm")
    batch_size = sym_help._get_tensor_dim_size(input, 0)
    channel_size = sym_help._get_tensor_dim_size(input, 1)

    if weight is None or sym_help._is_none(weight):
        if channel_size is None:
            raise RuntimeError("Unsupported: ONNX export of batch_norm for unknown "
                               "channel size.")
        weight_value = torch.tensor([1.] * channel_size).type(
            "torch." + input.type().scalarType() + "Tensor")
        weight = g.op("Constant", value_t=weight_value)
    if bias is None or sym_help._is_none(bias):
        if channel_size is None:
            raise RuntimeError("Unsupported: ONNX export of batch_norm for unknown "
                               "channel size.")
        bias_value = torch.tensor([0.] * channel_size).type(
            "torch." + input.type().scalarType() + "Tensor")
        bias = g.op("Constant", value_t=bias_value)
    # If track_running_stats is set to False batch statistics are instead used during evaluation time
    if running_mean is None or sym_help._is_none(running_mean) or running_var is None or sym_help._is_none(running_var):
        assert batch_size is not None and channel_size is not None
        reshape_in = g.op("Reshape", input,
                          g.op("Constant", value_t=torch.tensor([batch_size, channel_size, -1], dtype=torch.int64)))
        trans_in = g.op("Transpose", reshape_in, perm_i=[0, 2, 1])
        running_var, running_mean = _var_mean(g, trans_in,
                                              g.op("Constant", value_t=torch.tensor([0, 1], dtype=torch.int64)),
                                              False, False)
    out = g.op("BatchNormalization", input, weight, bias, running_mean, running_var,
               epsilon_f=eps,
               momentum_f=1 - momentum,
               outputs=1 if not sym_help._training_mode else 5)
    if not sym_help._training_mode:
        return out
    else:
        res, new_running_mean, new_running_var, saved_mean, saved_var = out
        new_running_mean.setType(running_mean.type())
        new_running_var.setType(running_var.type())
        saved_mean.setDebugName("batch_norm_dead_output-" + saved_mean.debugName())
        saved_var.setDebugName("batch_norm_dead_output-" + saved_var.debugName())
        return res


@parse_args("v", "is", "v", "v", "f", "i")
def layer_norm(g, input, normalized_shape, weight, bias, eps, cudnn_enable):
    if sym_help._operator_export_type == torch.onnx.OperatorExportTypes.ONNX_ATEN_FALLBACK:
        return g.op("ATen", input, weight, bias, normalized_shape_i=normalized_shape,
                    eps_f=eps, cudnn_enable_i=cudnn_enable, operator_s="layer_norm")

    axes = [-i for i in range(len(normalized_shape), 0, -1)]

    two_cst = sym_help._generate_wrapped_number(g, 2.)
    eps_cst = sym_help._generate_wrapped_number(g, eps)

    mean = g.op("ReduceMean", input, axes_i=axes)
    numerator = sub(g, input, mean)
    # variance = e((x - e(x))^2), and (x - e(x)) is the numerator in the layer_norm formula
    variance = g.op("ReduceMean", pow(g, numerator, two_cst), axes_i=axes)
    denominator = sqrt(g, add(g, variance, eps_cst))

    layer_norm = g.op("Div", numerator, denominator)

    if not (weight is None or sym_help._is_none(weight)):
        layer_norm = mul(g, layer_norm, weight)
    if not (bias is None or sym_help._is_none(bias)):
        layer_norm = add(g, layer_norm, bias)

    return layer_norm


@parse_args("v", "v", "v", "v", "v", "i", "f", "f", "i")
def instance_norm(g, input, weight, bias, running_mean, running_var, use_input_stats, momentum, eps, cudnn_enabled):
    if running_mean is None or sym_help._is_none(running_mean) or running_var is None or sym_help._is_none(running_var):
        channel_size = sym_help._get_tensor_dim_size(input, 1)
        if weight is None or sym_help._is_none(weight):
            if channel_size is None:
                raise RuntimeError("Unsupported: ONNX export of instance_norm for unknown "
                                   "channel size.")
            weight_value = torch.tensor([1.] * channel_size).type(
                "torch." + input.type().scalarType() + "Tensor")
            weight = g.op("Constant", value_t=weight_value)
        if bias is None or sym_help._is_none(bias):
            if channel_size is None:
                raise RuntimeError("Unsupported: ONNX export of instance_norm for unknown "
                                   "channel size.")
            bias_value = torch.tensor([0.] * channel_size).type(
                "torch." + input.type().scalarType() + "Tensor")
            bias = g.op("Constant", value_t=bias_value)
        return g.op("InstanceNormalization", input, weight, bias, epsilon_f=eps)
    else:
        # Now if track_running_stats is set to True it would get the same result with batchnorm. The PyTorch internal
        # implementation of instance_norm may have a problem with running_mean and running_var repeat, will open a github issue.
        return batch_norm(g, input, weight, bias, running_mean, running_var, use_input_stats, momentum, eps, cudnn_enabled)


@parse_args("v", "i", "i", "i")
def unfold(g, input, dimension, size, step):
    if sym_help._operator_export_type == torch.onnx.OperatorExportTypes.ONNX_ATEN_FALLBACK:
        return g.op("ATen", input, operator_s="unfold", dimension_i=dimension, size_i=size, step_i=step)
    sizes = sym_help._get_tensor_sizes(input)
    try:
        sizedim = sizes[dimension]
    except Exception:
        sizedim = None
    if sizedim is not None:
        low_indices = range(0, sizedim, step)
        hi_indices = range(size, sizedim + 1, step)
        stack = [sym_help._slice_helper(g, input, axes=[dimension], starts=[low], ends=[hi])
                 for low, hi in zip(low_indices, hi_indices)]
        ndim = len(sizes)
        perm = list(range(0, ndim))
        perm.append(perm.pop(dimension))
        unsqueeze = [sym_help._unsqueeze_helper(g, g.op("Transpose", t, perm_i=perm), [dimension]) for t in stack]
        return g.op("Concat", *unsqueeze, axis_i=dimension)
    else:
        return _unimplemented("Unfold", "input size not accessible")


@parse_args("v", "t", "t", "t")
def elu(g, input, alpha, scale, input_scale):
    if scale and scale != 1.:
        return _unimplemented("scale", "does not support scale in Elu")
    if input_scale and input_scale != 1.:
        return _unimplemented("input_scale", "does not support input_scale in Elu")
    # See Note [Export inplace]
    return g.op("Elu", input, alpha_f=sym_help._scalar(alpha))


def selu(g, input):
    return g.op("Selu", input)


@parse_args("v", "i", "v")
def index_select(g, self, dim, index):
    # In case of a scalar index, index_select returns a tensor with the same rank as the input.
    # To match this behavior in ONNX, we make index a 1D tensor so that the following gather
    # also produces a tensor with the same rank as the input.
    return sym_help._select_helper(g, self, dim, index)


def index_put(g, self, indices_list_value, values, accumulate):
    if sym_help._is_packed_list(indices_list_value):
        indices_list = sym_help._unpack_list(indices_list_value)
    else:
        indices_list = [indices_list_value]
    if sym_help._operator_export_type == torch.onnx.OperatorExportTypes.ONNX_ATEN_FALLBACK:
        args = [self] + indices_list + [values, accumulate]
        return g.op("ATen", *args, operator_s="index_put")

    accumulate = sym_help._parse_arg(accumulate, "b")

    if len(indices_list) == 0:
        if accumulate:
            return add(g, self, values)
        else:
            return values
    else:
        sym_help._onnx_opset_unsupported("index_put", 9, 11)


def index_fill(g, self, dim, index, value):
    dim_value = sym_help._parse_arg(dim, "i")
    if sym_help._operator_export_type == torch.onnx.OperatorExportTypes.ONNX_ATEN_FALLBACK:
        return g.op("ATen", self, index, value, dim_i=dim_value, operator_s="index_fill")
    expanded_index_shape, expanded_index = sym_help._index_fill_reshape_helper(g, self, dim, index)
    value = sym_help._maybe_get_scalar(value)
    value = sym_help._if_scalar_type_as(g, value, self)
    expanded_value = expand(g, value, expanded_index_shape, None)

    return scatter(g, self, dim, expanded_index, expanded_value)


def index_copy(g, self, dim, index, source):
    dim_value = sym_help._parse_arg(dim, "i")
    if sym_help._operator_export_type == torch.onnx.OperatorExportTypes.ONNX_ATEN_FALLBACK:
        return g.op("ATen", self, index, source, dim_i=dim_value, operator_s="index_copy")
    expanded_index_shape, expanded_index = sym_help._index_fill_reshape_helper(g, self, dim, index)
    return scatter(g, self, dim, expanded_index, source)


def type_as(g, self, other):
    self_dtype = sym_help._try_get_scalar_type(self)
    other_dtype = sym_help._try_get_scalar_type(other)
    if self_dtype == other_dtype and self_dtype is not None:
        return self
    if other_dtype is not None:
        return g.op("Cast", self, to_i=sym_help.cast_pytorch_to_onnx[other_dtype])
    else:
        if sym_help._operator_export_type == torch.onnx.OperatorExportTypes.ONNX_ATEN_FALLBACK:
            # We don't know the type of other, bail by emitting ATen
            return g.op("ATen", self, other, operator_s="type_as")
        else:
            raise RuntimeError("Unsupported: ONNX export of type_as for tensor "
                               "of unknown dtype.")


@parse_args("v", "v", "i", "f")
def cosine_similarity(g, x1, x2, dim, eps):
    if sym_help._operator_export_type == torch.onnx.OperatorExportTypes.ONNX_ATEN_FALLBACK:
        return g.op("ATen", x1, x2, dim_i=dim, eps_f=eps, operator_s="cosine_similarity")
    else:
        return sym_help._onnx_unsupported("cosine_similarity")


# ignore clone operators that are inserted by PyTorch autograd
def clone(g, input, unused_memory_format):
    return input


def abs(g, self):
    return g.op("Abs", self)


def log(g, self):
    return g.op("Log", self)


def log1p(g, self):
    return log(g, add(g, sym_help._if_scalar_type_as(g, torch.ones(1), self), self))


def pow(g, self, exponent):
    f_dtype = self_dtype = self.type().scalarType()
    if not sym_help._is_fp(self):
        f_dtype = "Float"
        self = g.op("Cast", self, to_i=sym_help.cast_pytorch_to_onnx[f_dtype])
    if not sym_help._is_fp(exponent):
        exponent = g.op("Cast", exponent, to_i=sym_help.cast_pytorch_to_onnx[f_dtype])
    pow = g.op("Pow", self, exponent)
    return pow


def clamp(g, self, min, max):
    # min or max may be None that we need to dispatch to
    # Clip separately, as ONNX does not have None syntax
    if sym_help._is_none(min):
        return clamp_max(g, self, max)
    elif sym_help._is_none(max):
        return clamp_min(g, self, min)
    else:
        if sym_help._is_constant(min) and sym_help._is_constant(max):
            return g.op("Clip", self, min_f=_parse_arg(min, "f"), max_f=_parse_arg(max, "f"))
        else:
            return clamp_max(g, clamp_min(g, self, min), max)


@parse_args('v', 'v')
def clamp_min(g, self, min):
    if sym_help._is_constant(min):
        return g.op("Clip", self, min_f=_parse_arg(min, 'f'))
    else:
        dtype = self.type().scalarType()
        min = g.op("Cast", min, to_i=sym_help.cast_pytorch_to_onnx[dtype])
        return g.op("Max", self, min)


@parse_args("v", "v")
def clamp_max(g, self, max):
    if sym_help._is_constant(max):
        return g.op("Clip", self, max_f=_parse_arg(max, 'f'))
    else:
        dtype = self.type().scalarType()
        max = g.op("Cast", max, to_i=sym_help.cast_pytorch_to_onnx[dtype])
        return g.op("Min", self, max)


# torch.max (same for torch.min) actually has two interfaces smashed together:
# torch.max(x, dim, keepdim) and torch.max(x, y)
def max(g, self, dim_or_y=None, keepdim=None):
    # torch.max(input)
    if dim_or_y is None and keepdim is None:
        return g.op("ReduceMax", self, keepdims_i=0)
    # torch.max(input, other)
    if keepdim is None:
        return g.op("Max", self, dim_or_y)
    # torch.max(input, dim, keepdim)
    else:
        dim = sym_help._get_const(dim_or_y, "i", "dim")
        keepdim = sym_help._get_const(keepdim, "i", "keepdim")
        max = g.op("ReduceMax", self, axes_i=[dim], keepdims_i=keepdim)
        indices = g.op("ArgMax", self, axis_i=dim, keepdims_i=keepdim)
        return max, indices


def min(g, self, dim_or_y=None, keepdim=None):
    # torch.min(input)
    if dim_or_y is None and keepdim is None:
        return g.op("ReduceMin", self, keepdims_i=0)
    # torch.min(input, other)
    if keepdim is None:
        return g.op("Min", self, dim_or_y)
    # torch.min(input, dim, keepdim)
    else:
        dim = sym_help._get_const(dim_or_y, "i", "dim")
        keepdim = sym_help._get_const(keepdim, "i", "keepdim")
        min = g.op("ReduceMin", self, axes_i=[dim], keepdims_i=keepdim)
        indices = g.op("ArgMin", self, axis_i=dim, keepdims_i=keepdim)
        return min, indices


def exp(g, self):
    return g.op("Exp", self)


@parse_args("v", "f", "i")
def dropout(g, input, p, train):
    sym_help.assert_training_mode(train, "dropout")
    # in eval mode, dropout is non-op - if the node's train param is set to False, dropout is non-op
    if not sym_help._training_mode:
        return input
    warnings.warn("Dropout is a training op and should not be exported in inference mode. "
                  "Make sure to call eval() on the model, and to export it with param training=False.")
    r, _ = g.op("Dropout", input, ratio_f=p, outputs=2)
    return r


def _unsupported_dropout(name):
    @parse_args("v", "f", "i")
    def feature_dropout(g, input, p, train):
        # NB: In inference mode, FeatureDropout is exported as an identity op.
        if train:
            return _unimplemented(name, "training mode")
        return input
    return feature_dropout


feature_dropout = _unsupported_dropout("feature_dropout")
alpha_dropout = _unsupported_dropout("alpha_dropout")
feature_alpha_dropout = _unsupported_dropout("feature_alpha_dropout")

# See Note [Export inplace]
dropout_ = dropout
feature_dropout_ = feature_dropout
alpha_dropout_ = alpha_dropout
feature_alpha_dropout_ = feature_alpha_dropout


@parse_args("v", "t", "is", "i")
def norm(g, self, p, dim, keepdim):
    if p == 1:
        f = _reduce_op_symbolic("ReduceL1")
    elif p == 2:
        f = _reduce_op_symbolic("ReduceL2")
    else:
        raise RuntimeError("ONNX export only p-norms with p of 1 or 2")
    return f(g, self, dim=dim, keepdim=keepdim)


@parse_args("v", "v", "v", "i")
def conv_tbc(g, input, weight, bias, pad):
    if sym_help._operator_export_type == torch.onnx.OperatorExportTypes.ONNX_ATEN_FALLBACK:
        return g.op("ATen", input, weight, bias, operator_s="conv_tbc", pad_i=pad)
    else:
        # input must have 3 dimensions, see:
        # https://github.com/pytorch/pytorch/blob/master/aten/src/ATen/native/ConvolutionTBC.cpp#L8-L10
        # input = (time, batch, in_channels)
        # weight = (kernel_width, in_channels, out_channels)
        # bias = (out_channels,)
        input = g.op("Transpose", input, perm_i=[1, 2, 0])
        weight = g.op("Transpose", weight, perm_i=[2, 1, 0])
        conv = conv1d(g, input, weight, bias, [1], [pad], [1], 1)
        return g.op("Transpose", conv, perm_i=[2, 0, 1])


@parse_args("v", "i", "i")
def _unique(g, input, sorted, return_inverse):
    if sym_help._operator_export_type == torch.onnx.OperatorExportTypes.ONNX_ATEN_FALLBACK:
        return g.op("ATen", input, operator_s="_unique", sorted_i=sorted,
                    return_inverse_i=return_inverse, outputs=2)
    else:
        return sym_help._onnx_unsupported("_unique")


@parse_args("v", "i", "i", "i")
def _unique2(g, input, sorted, return_inverse, return_counts):
    if sym_help._operator_export_type == torch.onnx.OperatorExportTypes.ONNX_ATEN_FALLBACK:
        return g.op("ATen", input, operator_s="_unique2", sorted_i=sorted,
                    return_inverse_i=return_inverse, return_counts_i=return_counts,
                    outputs=3)
    else:
        sym_help._onnx_opset_unsupported("_unique2", 9, 11)


for k, v in sym_help.cast_pytorch_to_onnx.items():
    name = "_cast_{}".format(k)
    globals()[name] = parse_args("v", "i")(partial(sym_help._cast_func_template, v))


@parse_args("v", "i", "v", "v", "v", "v")
def empty(g, sizes, dtype, layout, device, pin_memory=False, memory_format=None):
    return zeros(g, sizes, dtype, layout, device, pin_memory)


@parse_args("v", "i", "v", "v", "v", "v")
def empty_like(g, input, dtype=None, layout=None, device=None, pin_memory=False, memory_format=None):
    return zeros_like(g, input, dtype, layout, device, pin_memory)


def new_empty(g, self, sizes, dtype, layout, device, pin_memory=False):
    self_dtype = sym_help._try_get_scalar_type(self)
    if dtype is None and self_dtype is not None:
        dtype = self_dtype
        dtype = sym_help.scalar_type_to_onnx.index(sym_help.cast_pytorch_to_onnx[dtype])
    return empty(g, sizes, dtype, layout, device, pin_memory)


def scalar_tensor(g, scalar, dtype, *options):
    dtype = sym_help._get_const(dtype, "i", "dtype")
    if dtype is None:
        dtype = 6  # float
    scalar = g.op("Cast", scalar, to_i=sym_help.scalar_type_to_onnx[dtype])
    return scalar


def tensor(g, data, dtype=None, device=None, requires_grad=False):
    dtype = sym_help._get_const(dtype, "i", "dtype")
    if sym_help._is_packed_list(data):
        if dtype is None:
            dtype = sym_help._unpack_list(data)[0].type().scalarType()
            dtype = sym_help.scalar_type_to_onnx.index(sym_help.cast_pytorch_to_onnx[dtype])
        input_list = list()
        for t in sym_help._unpack_list(data):
            shape_reference = g.op("Constant", value_t=torch.LongTensor([1]))
            t = g.op("Reshape", t, shape_reference)
            t = g.op("Cast", t, to_i=sym_help.scalar_type_to_onnx[dtype])
            input_list.append(t)
        return g.op("Concat", *input_list, axis_i=0)
    else:
        if dtype is None:
            dtype = data.type().scalarType()
            dtype = sym_help.scalar_type_to_onnx.index(sym_help.cast_pytorch_to_onnx[dtype])
    return g.op("Cast", data, to_i=sym_help.scalar_type_to_onnx[dtype])

def as_tensor(g, data, dtype=None, device=None):
    return tensor(g, data, dtype, device)

@parse_args("v", "i", "v", "v", "v")
def zeros(g, sizes, dtype, layout, device, pin_memory=False):
    # NOTE: no way to set device, layout and pin_memory in ONNX, so we ignore it
    if dtype is None:
        dtype = 6  # float
    return g.op("ConstantOfShape", sizes,
                value_t=torch.tensor([0], dtype=sym_help.scalar_type_to_pytorch_type[dtype]))


@parse_args("v", "i", "v", "v", "v", "v")
def zeros_like(g, input, dtype=None, layout=None, device=None, pin_memory=False, memory_format=None):
    shape = g.op("Shape", input)
    if dtype is None:
        dtype = 6  # float
    return g.op("ConstantOfShape", shape,
                value_t=torch.tensor([0], dtype=sym_help.scalar_type_to_pytorch_type[dtype]))


def new_zeros(g, self, sizes, dtype, layout, device, pin_memory=False):
    self_dtype = sym_help._try_get_scalar_type(self)
    if dtype is None and self_dtype is not None:
        dtype = self_dtype
        dtype = sym_help.scalar_type_to_onnx.index(sym_help.cast_pytorch_to_onnx[dtype])
    return zeros(g, sizes, dtype, layout, device, pin_memory)


@parse_args("v", "i", "v", "v", "v")
def ones(g, sizes, dtype, layout, device, pin_memory=False):
    if dtype is None:
        dtype = 6  # float
    return g.op("ConstantOfShape", sizes,
                value_t=torch.tensor([1], dtype=sym_help.scalar_type_to_pytorch_type[dtype]))


@parse_args("v", "i", "v", "v", "v", "v")
def ones_like(g, input, dtype=None, layout=None, device=None, pin_memory=False, memory_format=None):
    shape = g.op("Shape", input)
    if dtype is None:
        dtype = 6  # float
    return g.op("ConstantOfShape", shape,
                value_t=torch.tensor([1], dtype=sym_help.scalar_type_to_pytorch_type[dtype]))


def full(g, sizes, value, dtype, layout, device, pin_memory=False):
    const_value = sym_help._maybe_get_const(value, "t")
    if sym_help._is_value(const_value):
        dtype = 6 if dtype is None else dtype
        tmp = zeros(g, sizes, dtype, layout, device)
        return add(g, tmp, value, g.op("Constant", value_t=torch.tensor(1)))
    else:
        dtype = sym_help._get_const(dtype, "i", "dtype")
        dtype = 6 if dtype is None else dtype
        return g.op("ConstantOfShape", sizes,
                    value_t=torch.tensor([const_value], dtype=sym_help.scalar_type_to_pytorch_type[dtype]))


def full_like(g, input, fill_value, dtype=None, layout=None, device=None, pin_memory=False, memory_format=None):
    fill_value = sym_help._maybe_get_const(fill_value, "f")
    dtype = sym_help._get_const(dtype, "i", "dtype")
    dtype = 6 if dtype is None else dtype
    if sym_help._is_value(fill_value):
        tmp = zeros_like(g, input, dtype, layout, device)
        fill_value = g.op("Cast", fill_value, to_i=sym_help.scalar_type_to_onnx[dtype])
        return add(g, tmp, fill_value, g.op("Constant", value_t=torch.tensor(1)))
    else:
        shape = g.op("Shape", input)
        return g.op("ConstantOfShape", shape,
                    value_t=torch.tensor([fill_value], dtype=sym_help.scalar_type_to_pytorch_type[dtype]))


def new_full(g, self, size, fill_value, dtype, layout, device, pin_memory=False):
    self_dtype = sym_help._try_get_scalar_type(self)
    if dtype is None and self_dtype is not None:
        dtype = self_dtype
        dtype = sym_help.scalar_type_to_onnx.index(sym_help.cast_pytorch_to_onnx[dtype])
    return full(g, size, fill_value, dtype, layout, device, pin_memory)


def eye(g, *args):
    if len(args) == 5:
        # aten::eye(n, dtype, layout, device, pin_memory)
        n, dtype, layout, device, pin_memory = args
        dim_size = sym_help._unsqueeze_helper(g, n, [0])
        shape = g.op("Concat", dim_size, dim_size, axis_i=0)
        tensor = zeros(g, shape, dtype, layout, device)
        return g.op("EyeLike", tensor)
    elif len(args) == 6:
        # aten::eye(n, m, dtype, layout, device, pin_memory)
        n, m, dtype, layout, device, pin_memory = args
        shape = g.op("Concat", sym_help._unsqueeze_helper(g, n, [0]), sym_help._unsqueeze_helper(g, m, [0]), axis_i=0)
        tensor = zeros(g, shape, dtype, layout, device)
        return g.op("EyeLike", tensor)
    else:
        raise NotImplementedError("Unknown aten::eye signature")


def slice(g, self, *args):
    if len(args) == 4:
        # aten::slice(Tensor self, int dim, int start, int end, int step) -> Tensor
        dim, start, end, step = args
        step = _parse_arg(step, "i")
        if step != 1:
            raise RuntimeError("step!=1 is currently not supported")
        if start.node().kind() != "onnx::Constant" or \
                end.node().kind() != "onnx::Constant" or dim.node().kind() != "onnx::Constant":
            if sym_help._operator_export_type == torch.onnx.OperatorExportTypes.ONNX:
                raise RuntimeError("Unsupported: ONNX export of Slice with dynamic inputs. DynamicSlice "
                                   "is a deprecated experimental op. Please use statically allocated "
                                   "variables or export to a higher opset version.")
            else:
                start_unsqueezed = sym_help._unsqueeze_helper(g, start, [0])
                end_unsqueezed = sym_help._unsqueeze_helper(g, end, [0])
                dim_unsqueezed = sym_help._unsqueeze_helper(g, dim, [0])
                return g.op("DynamicSlice", self, start_unsqueezed, end_unsqueezed, dim_unsqueezed)
        else:
            start = _parse_arg(start, "i")
            end = _parse_arg(end, "i")
            dim = _parse_arg(dim, "i")
            return sym_help._slice_helper(g, self, axes=[dim], starts=[start], ends=[end])
    elif len(args) == 3:
        # aten::slice(t[] l, int start, int end, int step) -> t[]
        start, end, step = args
        dim = 0
        start = _parse_arg(start, "i")
        end = _parse_arg(end, "i")
        return sym_help._slice_helper(g, self, axes=[dim], starts=[start], ends=[end])
    else:
        raise NotImplementedError("Unknown aten::slice signature")


@parse_args("v", "f", "f")
def hardtanh(g, self, min_val, max_val):
    return g.op("Clip", self, min_f=min_val, max_f=max_val)


@parse_args("v")
def hardswish(g, self):
    input = g.op("Add", self, g.op("Constant", value_t=torch.tensor(3, dtype=torch.float)))
    hardtanh_ = sym_help._hardtanh_helper(g, input,
                                          g.op("Constant", value_t=torch.tensor(0, dtype=torch.float)),
                                          g.op("Constant", value_t=torch.tensor(6, dtype=torch.float)))
    hardtanh_ = g.op("Div", hardtanh_, g.op("Constant", value_t=torch.tensor(6, dtype=torch.float)))
    return g.op("Mul", self, hardtanh_)


@parse_args("v")
def hardsigmoid(g, self):
    return g.op("HardSigmoid", self, alpha_f=1 / 6)


def alias(g, self):
    return self


@parse_args("v", "i")
def unsqueeze(g, self, dim):
    # Handle negative dim
    if dim < 0:
        rank = sym_help._get_tensor_rank(self)
        if rank is not None:
            warnings.warn("ONNX export unsqueeze with negative axis " + str(dim) +
                          " might cause the onnx model to be incorrect. " +
                          "Negative axis is not supported in ONNX. " +
                          "Axis is converted to " + str(dim + rank + 1) +
                          " based on input shape at export time. " +
                          "Passing an tensor of different rank in execution will be incorrect.")
            dim = dim + rank + 1
        else:
            return _unimplemented("unsqueeze", "negative axis with unknown input rank")

    return sym_help._unsqueeze_helper(g, self, axes_i=[dim])


@parse_args("v", "i", "i", "none")
def sort(g, self, dim, decending, out=None):
    if out is not None:
        _unimplemented("Sort", "Out parameter is not supported for sort")
    self_sizes = sym_help._get_tensor_sizes(self)
    try:
        dim_size = self_sizes[dim]
    except Exception:
        dim_size = None

    if dim_size is None:
        return _unimplemented("Sort", "input size not accessible")

    return g.op("TopK", self, k_i=dim_size, axis_i=dim, outputs=2)


def numel(g, self):
    shape = g.op("Shape", self)
    return g.op("ReduceProd", shape, keepdims_i=0)


@parse_args("v", "i", "i", "i", "i", "none")
def topk(g, self, k, dim, largest, sorted, out=None):
    if out is not None:
        _unimplemented("TopK", "Out parameter is not supported for topk")
    if not largest:
        _unimplemented("TopK", "Ascending TopK is not supported")

    return g.op("TopK", self, k_i=k, axis_i=dim, outputs=2)


def to(g, self, *args):
    # ONNX doesn't have a concept of a device, so we ignore device casts
    if len(args) == 4:
        if args[0].node().kind() == "prim::device" or args[0].type().isSubtypeOf(ListType.ofInts()):
            # aten::to(Tensor, Device, bool, bool, memory_format)
            return self
        else:
<<<<<<< HEAD
            dtype = sym_help._maybe_get_const(args[0], "i")
            if sym_help._is_value(dtype):
=======
            # TestONNXRuntime::test_ones_bool shows args[0] of aten::to() can be onnx::Constant[value=<Tensor>]()
            # In this case, the constant value is a tensor not int,
            # so sym_help._maybe_get_const(args[0], 'i') would not work.
            dtype = args[0]
            if sym_help._is_value(args[0]) and args[0].node().kind() == 'onnx::Constant':
                tval = args[0].node()['value']
                if isinstance(tval, torch.Tensor):
                    if len(tval.shape) == 0:
                        tval = tval.item()
                        dtype = int(tval)
                    else:
                        dtype = tval

            if sym_help._is_value(dtype) or isinstance(dtype, torch.Tensor):
>>>>>>> b0a824f2
                # aten::to(Tensor, Tensor, bool, bool, memory_format)
                dtype = args[0].type().scalarType()
                return g.op("Cast", self, to_i=sym_help.cast_pytorch_to_onnx[dtype])
            else:
                # aten::to(Tensor, ScalarType, bool, bool, memory_format)
                # memory_format is ignored
                return g.op("Cast", self, to_i=sym_help.scalar_type_to_onnx[dtype])
    elif len(args) == 5:
        # aten::to(Tensor, Device, ScalarType, bool, bool, memory_format)
        dtype = sym_help._get_const(args[1], "i", "dtype")
        # memory_format is ignored
        return g.op("Cast", self, to_i=sym_help.scalar_type_to_onnx[dtype])
    elif len(args) == 6:
        # aten::to(Tensor, ScalarType, Layout, Device, bool, bool, memory_format) -> Tensor
        dtype = sym_help._get_const(args[0], "i", "dtype")
        # Layout, device and memory_format are ignored
        return g.op("Cast", self, to_i=sym_help.scalar_type_to_onnx[dtype])
    elif len(args) == 7:
        # aten::to(Tensor, ScalarType, Layout, Device, bool, bool, bool, memory_format) -> Tensor
        dtype = sym_help._get_const(args[0], "i", "dtype")
        # Layout, device and memory_format are ignored
        return g.op("Cast", self, to_i=sym_help.scalar_type_to_onnx[dtype])
    else:
        raise NotImplementedError("Unknown aten::to signature")


def repeat(g, self, repeats):
    dtype = 4  # int64
    shape_ = ones_like(g, repeats, dtype)
    self = g.op("Expand", self, shape_)
    return g.op("Tile", self, repeats)


def repeat_interleave(g, self, repeats, dim=None, output_size=None):
    input = self
    # if dim is None flatten
    # By default, use the flattened input array, and return a flat output array
    if sym_help._is_none(dim):
        input = reshape(g, self, g.op("Constant", value_t=torch.tensor([-1])))
        dim = 0
    else:
        dim = sym_help._maybe_get_scalar(dim)

    repeats_dim = sym_help._get_tensor_rank(repeats)
    repeats_sizes = sym_help._get_tensor_sizes(repeats)
    input_sizes = sym_help._get_tensor_sizes(input)
    if repeats_dim is None:
        raise RuntimeError("Unsupported: ONNX export of repeat_interleave for unknown "
                           "repeats rank.")
    if repeats_sizes is None:
        raise RuntimeError("Unsupported: ONNX export of repeat_interleave for unknown "
                           "repeats size.")
    if input_sizes is None:
        raise RuntimeError("Unsupported: ONNX export of repeat_interleave for unknown "
                           "input size.")

    input_sizes_temp = input_sizes.copy()
    for idx, input_size in enumerate(input_sizes):
        if input_size is None:
            input_sizes[idx], input_sizes_temp[idx] = 0, -1

    # Cases where repeats is an int or single value tensor
    if (repeats_dim == 0 or (repeats_dim == 1 and repeats_sizes[0] == 1)):
        if not sym_help._is_tensor(repeats):
            repeats = g.op("Constant", value_t=torch.LongTensor(repeats))
        if input_sizes[dim] == 0:
            return sym_help._onnx_opset_unsupported_detailed("repeat_interleave", 9, 11,
                                                             "Unsupported along dimension with unknown input size")
        else:
            reps = input_sizes[dim]
            repeats = expand(g, repeats, g.op("Constant", value_t=torch.tensor([reps])), None)

    # Cases where repeats is a 1 dim Tensor
    elif repeats_dim == 1:
        if input_sizes[dim] == 0:
            return sym_help._onnx_opset_unsupported_detailed("repeat_interleave", 9, 11,
                                                             "Unsupported along dimension with unknown input size")
        assert repeats_sizes[0] == input_sizes[dim], "repeats must have the same size as input along dim"
        reps = repeats_sizes[0]
    else:
        raise RuntimeError("repeats must be 0-dim or 1-dim tensor")

    final_splits = list()
    r_splits = sym_help._repeat_interleave_split_helper(g, repeats, reps, 0)
    i_splits = sym_help._repeat_interleave_split_helper(g, input, reps, dim)
    input_sizes[dim], input_sizes_temp[dim] = -1, 1
    for idx, r_split in enumerate(r_splits):
        i_split = unsqueeze(g, i_splits[idx], dim + 1)
        r_concat = [g.op("Constant", value_t=torch.LongTensor(input_sizes_temp[:dim + 1])),
                    r_split,
                    g.op("Constant", value_t=torch.LongTensor(input_sizes_temp[dim + 1:]))]
        r_concat = g.op("Concat", *r_concat, axis_i=0)
        i_split = expand(g, i_split, r_concat, None)
        i_split = reshape(g, i_split, g.op("Constant", value_t=torch.LongTensor(input_sizes)))
        final_splits.append(i_split)
    return g.op("Concat", *final_splits, axis_i=dim)


@parse_args("v", "i")
def pixel_shuffle(g, self, upscale_factor):
    dims = sym_help._get_tensor_sizes(self)
    if len(dims) != 4:
        return _unimplemented("pixel_shuffle", "only support 4d input")
    if any([i is None for i in dims[1:]]):
        return _unimplemented("pixel_shuffle", "only support static input shape, except for batch size")
    output_channel = dims[1] // upscale_factor // upscale_factor
    after_view = view(g, self, g.op("Constant", value_t=torch.tensor([-1, output_channel, upscale_factor,
                                                                      upscale_factor, dims[2], dims[3]])))
    after_transpose = g.op("Transpose", after_view, perm_i=[0, 1, 4, 2, 5, 3])
    return view(g, after_transpose,
                g.op("Constant", value_t=torch.tensor([-1, output_channel, dims[2] * upscale_factor,
                                                       dims[3] * upscale_factor])))


def _generic_rnn(g, variant, input, initial_states, all_weights, has_biases,
                 num_layers, dropout, train, bidirectional, batch_first=None, batch_sizes=None):

    warnings.warn("Exporting a model to ONNX with a batch_size other than 1, " +
                  "with a variable length with " + variant + " can cause an error " +
                  "when running the ONNX model with a different batch size. " +
                  "Make sure to save the model with a batch size of 1, " +
                  "or define the initial states (h0/c0) as inputs of the model. ")

    onnxActivations = ["Relu", "Tanh", "Sigmoid", "Affine", "LeakyRelu", "ThresholdedRelu",
                       "ScaledTanh", "HardSigmoid", "Elu", "Softsign", "Softplus"]
    variantToOnnxActivationMap = dict(zip([act_fun.lower() for act_fun in onnxActivations], onnxActivations))
    weights_per_layer = 4 if has_biases else 2
    # this means that projections are used inside LSTM, so need to tell user that it's not supported
    if variant == "LSTM" and len(all_weights) != num_layers * weights_per_layer * (1 + bidirectional):
        return _unimplemented("LSTM", "LSTMs with projections")
    assert len(all_weights) == num_layers * weights_per_layer * (1 + bidirectional)
    layer_weights = [all_weights[i:i + weights_per_layer] for i in range(0, len(all_weights), weights_per_layer)]
    if batch_first:
        # batch, seq, feat -> seq, batch, feat
        input = g.op("Transpose", input, perm_i=[1, 0, 2])
    if dropout and train:
        return _unimplemented("RNN/GRU/LSTM", "dropout in training mode")

    if variant.startswith("RNN"):
        nonlinearity = variantToOnnxActivationMap[variant[4:].lower()]
        variant = "RNN"

    w_hh = all_weights[1]
    hidden_size = sym_help._get_tensor_dim_size(w_hh, 1)
    if hidden_size is None:
        return _unimplemented("RNN/GRU/LSTM", "unknown hidden size")

    unidirectional = not bidirectional

    prev_output = input

    h_outs = []
    if variant == "RNN" or variant == "GRU":
        h0 = initial_states
    elif variant == "LSTM":
        h0, c0 = initial_states
        c_outs = []

    sequence_lens = unused(g) if batch_sizes is None else batch_sizes

    if variant == "GRU":
        # pytorch is reset, input, hidden
        # onnx is    input, reset, hidden
        reform_permutation = [(1, 2), (0, 1), (2, 3)]
    elif variant == "LSTM":
        # pytorch is input, forget, cell, output.
        # onnx is    input, output, forget, cell.
        reform_permutation = [(0, 1), (3, 4), (1, 3)]

    def reform_weights(g, w, n, intervals):
        slices = [sym_help._slice_helper(g, w, axes=[0], starts=[x * n], ends=[y * n]) for x, y in intervals]
        return g.op("Concat", *slices, axis_i=0)

    def transform_weights_no_bias(layer_index):
        weights = layer_weights[layer_index]
        if variant == "RNN":
            weight_ih, weight_hh = weights
        elif variant == "GRU" or variant == "LSTM":
            weight_ih, weight_hh = \
                [reform_weights(g, w, hidden_size, reform_permutation) for w in weights]
        return tuple(sym_help._unsqueeze_helper(g, x, [0]) for x in (weight_ih, weight_hh))

    def transform_weights(layer_index):
        weights = layer_weights[layer_index]
        if variant == "RNN":
            weight_ih, weight_hh, bias_ih, bias_hh = weights
        elif variant == "GRU" or variant == "LSTM":
            weight_ih, weight_hh, bias_ih, bias_hh = \
                [reform_weights(g, w, hidden_size, reform_permutation) for w in weights]
        bias_concat = g.op("Concat", bias_ih, bias_hh, axis_i=0)
        return tuple(sym_help._unsqueeze_helper(g, x, [0]) for x in (weight_ih, weight_hh, bias_concat))

    def retrieve_state(x, start, end):
        return x if num_layers == 1 else sym_help._slice_helper(g, x, axes=[0], starts=[start], ends=[end])

    for i in range(num_layers):
        if unidirectional:
            if weights_per_layer == 4:
                weight_ih, weight_hh, bias_concat = transform_weights(i)
            else:
                weight_ih, weight_hh = transform_weights_no_bias(i)
                bias_concat = unused(g)

            state_indices = i, i + 1
        else:
            if weights_per_layer == 4:
                weight_ih_f, weight_hh_f, bias_f = transform_weights(2 * i)
                weight_ih_b, weight_hh_b, bias_b = transform_weights(2 * i + 1)
                bias_concat = g.op("Concat", bias_f, bias_b, axis_i=0)
            else:
                weight_ih_f, weight_hh_f = transform_weights_no_bias(2 * i)
                weight_ih_b, weight_hh_b = transform_weights_no_bias(2 * i + 1)
                bias_concat = unused(g)

            weight_ih = g.op("Concat", weight_ih_f, weight_ih_b, axis_i=0)
            weight_hh = g.op("Concat", weight_hh_f, weight_hh_b, axis_i=0)

            state_indices = 2 * i, 2 * i + 2

        inputs = [prev_output, weight_ih, weight_hh, bias_concat, sequence_lens]

        inputs.append(retrieve_state(h0, *state_indices))
        if variant == "LSTM":
            inputs.append(retrieve_state(c0, *state_indices))

        extra_kwargs = {} if unidirectional else {"direction_s": "bidirectional"}
        if variant == "RNN":
            if bidirectional:
                activation = [nonlinearity, nonlinearity]
            else:
                activation = [nonlinearity]

            prev_output, h_out = g.op("RNN", *inputs, outputs=2,
                                      hidden_size_i=hidden_size,
                                      activations_s=activation,
                                      **extra_kwargs)
        elif variant == "GRU":
            prev_output, h_out = g.op("GRU", *inputs, outputs=2,
                                      hidden_size_i=hidden_size,
                                      linear_before_reset_i=1,
                                      **extra_kwargs)
        elif variant == "LSTM":
            prev_output, h_out, c_out = g.op("LSTM", *inputs, outputs=3,
                                             hidden_size_i=hidden_size,
                                             **extra_kwargs)

        if bidirectional:
            # The ONNX RNN/GRU/LSTM produce an output of dimensions
            #   seq_len, num_directions, batch, hidden_size
            # We have to convert to match pytorch's expected
            #   seq_len, batch, num_directions * hidden_size
            # by first moving num_directions before hidden_size with
            # Transpose, and then combining it with hidden_size
            # with Reshape.
            prev_output = g.op("Transpose", prev_output, perm_i=[0, 2, 1, 3])
            prev_output = g.op("Reshape", prev_output, g.op("Constant", value_t=torch.LongTensor([0, 0, -1])))
        else:
            prev_output = sym_help._squeeze_helper(g, prev_output, [1])

        h_outs.append(h_out)
        if variant == "LSTM":
            c_outs.append(c_out)
    if batch_first:
        # seq, batch, num_directions * hidden_size -> batch, seq, num_directions * hidden_size
        prev_output = g.op("Transpose", prev_output, perm_i=[1, 0, 2])
    h_outs = h_out if num_layers == 1 else g.op("Concat", *h_outs, axis_i=0)
    if variant == "RNN" or variant == "GRU":
        return prev_output, h_outs
    elif variant == "LSTM":
        c_outs = c_out if num_layers == 1 else g.op("Concat", *c_outs, axis_i=0)
        return prev_output, h_outs, c_outs


@parse_args("v", "v", "v", "i", "i", "f", "i", "i", "i")
def _lstm_full(g, input, hidden_v, weight_v, has_biases, num_layers, dropout, train, bidirectional, batch_first):
    hidden, weight = sym_help._unpack_list(hidden_v), sym_help._unpack_list(weight_v)
    return _generic_rnn(g, "LSTM", input, hidden, weight, has_biases, num_layers,
                        dropout, train, bidirectional, batch_first)


@parse_args("v", "v", "v", "v", "i", "i", "f", "i", "i")
def _lstm_packed(g, input, batch_sizes, hidden_v, weight_v, has_biases, num_layers, dropout, train, bidirectional):
    hidden, weight = sym_help._unpack_list(hidden_v), sym_help._unpack_list(weight_v)
    return _generic_rnn(g, "LSTM", input, hidden, weight, has_biases, num_layers,
                        dropout, train, bidirectional, batch_sizes=batch_sizes)


def lstm(g, *args):
    if sym_help._is_tensor_list(args[3]):
        return _lstm_packed(g, *args)
    else:
        return _lstm_full(g, *args)


def _one_hidden_rnn(kind):
    @parse_args("v", "v", "v", "i", "i", "f", "i", "i", "i")
    def _rnn_full(g, input, hidden, weight_v, has_biases, num_layers, dropout, train, bidirectional, batch_first):
        weight = sym_help._unpack_list(weight_v)
        return _generic_rnn(g, kind, input, hidden, weight, has_biases, num_layers,
                            dropout, train, bidirectional, batch_first)

    @parse_args("v", "v", "v", "v", "i", "i", "f", "i", "i")
    def _rnn_packed(g, input, batch_sizes, hidden, weight_v, has_biases, num_layers, dropout, train, bidirectional):
        weight = sym_help._unpack_list(weight_v)
        return _generic_rnn(g, kind, input, hidden, weight, has_biases, num_layers,
                            dropout, train, bidirectional, batch_sizes=batch_sizes)

    def symbolic(g, *args):
        if sym_help._is_tensor_list(args[3]):
            return _rnn_packed(g, *args)
        else:
            return _rnn_full(g, *args)

    return symbolic


gru = _one_hidden_rnn("GRU")
rnn_tanh = _one_hidden_rnn("RNN_TANH")
rnn_relu = _one_hidden_rnn("RNN_RELU")


@parse_args("v", "i")
def _dim_arange(g, like, dim):
    like_shape = g.op("Shape", like)
    stop = g.op("Gather", like_shape, g.op("Constant", value_t=torch.tensor(dim)), axis_i=0)
    if sym_help._operator_export_type == torch.onnx.OperatorExportTypes.ONNX_ATEN_FALLBACK:
        return g.op("_caffe2::Range", stop)
    else:
        # aten::arange(Scalar end, ScalarType dtype, Layout, Device, bool pin_memory)
        return arange(g, stop, 4, None, None, None)


def detach(g, input):
    # Erase aten::detach nodes because ONNX is inference only
    return input


@parse_args("v", "i")
def contiguous(g, input, memory_format):
    if memory_format > 2:  # allower values are any, preserve and contiguous_format
        raise RuntimeError("onnx memory_format support is not implemented")
    return input


@parse_args("v", "v", "i")
def _pack_padded_sequence(g, input, lengths, batch_first):
    # There currently is no PackPadded operator in ONNX. We rely on an
    # optimization pass to remove this later. It is an error if all
    # PackPadded operators cannot be optimized out.
    if batch_first:
        input = g.op("Transpose", input, perm_i=[1, 0, 2])
    if not lengths.type().isSubtypeOf(torch._C.TensorType.get()):
        raise RuntimeError("Lengths must be a Tensor for ONNX export")
    # We know it's a TensorType so this check is now safe.
    # It's really only necessary because those operators expand to something that
    # only works with int32 types in Caffe2...
    if lengths.type().scalarType() != "Int":
        lengths = _cast_Int(g, lengths, False)  # type: ignore[name-defined]
    return g.op("prim::PackPadded", input, lengths, outputs=2)


@parse_args("v", "v", "i", "t", "v")
def _pad_packed_sequence(g, data, batch_sizes, batch_first, padding_value, total_length):
    # Ignore total_length as it is not supported in _symbolic_pad_packed_sequence
    # It is only useful/used when training using data_parallel model, so
    # It shouldn't be relevant for ONNX anyway
    data, lengths = g.op("prim::PadPacked", data, batch_sizes, outputs=2)
    if batch_first:
        data = g.op("Transpose", data, perm_i=[1, 0, 2])
    return data, lengths


def randn(g, shapes, dtype, *options):
    dtype = sym_help._get_const(dtype, "i", "dtype")
    if dtype is None:
        dtype = 6  # float
    shape = sym_help._maybe_get_const(shapes, "is")
    if sym_help._is_value(shape):
        shape_const = g.op("ConstantOfShape", shapes,
                           value_t=torch.tensor([0], dtype=sym_help.scalar_type_to_pytorch_type[6]))
        return g.op("RandomNormalLike", shape_const, dtype_i=sym_help.scalar_type_to_onnx[dtype])
    return g.op("RandomNormal", shape_i=shape)


def rand(g, shapes, dtype, *options):
    dtype = sym_help._get_const(dtype, "i", "dtype")
    if dtype is None:
        dtype = 6  # float
    shape = sym_help._maybe_get_const(shapes, "is")
    if sym_help._is_value(shape):
        shape_const = g.op("ConstantOfShape", shapes,
                           value_t=torch.tensor([0], dtype=sym_help.scalar_type_to_pytorch_type[6]))
        return g.op("RandomUniformLike", shape_const, dtype_i=sym_help.scalar_type_to_onnx[dtype])
    return g.op("RandomUniform", shape_i=shape)


def randn_like(g, self, dtype, layout=None, device=None, pin_memory=False, memory_format=None):
    dtype = sym_help._get_const(dtype, "i", "dtype")
    if dtype is None:
        dtype = 6  # float
    return g.op("RandomNormalLike", self, dtype_i=sym_help.scalar_type_to_onnx[dtype])


def rand_like(g, self, dtype, layout=None, device=None, pin_memory=False, memory_format=None):
    dtype = sym_help._get_const(dtype, "i", "dtype")
    if dtype is None:
        dtype = 6  # float
    return g.op("RandomUniformLike", self, dtype_i=sym_help.scalar_type_to_onnx[dtype])


@parse_args("v", "f", "f", "i", "none")
def rrelu(g, input, lower, upper, training, generator):
    p = g.op("RandomUniformLike", input, high_f=upper, low_f=lower)
    return g.op("PRelu", input, p)


@parse_args("v")
def log_sigmoid(g, input):
    p = g.op("Sigmoid", input)
    return g.op("Log", p)


@parse_args("v")
def erf(g, input):
    return g.op("Erf", input)


@parse_args("v", "i", "i")
def flatten(g, input, start_dim, end_dim):
    dim = sym_help._get_tensor_rank(input)
    if dim is None:
        return _unimplemented("dim",
                              "ONNX and PyTorch use different strategies to split the input. "
                              "Input rank must be known at export time.")

    # TODO: remove this as onnx opset 11 spec allows negative axes
    if end_dim < 0 :
        end_dim = dim + end_dim
    # use ONNX's Flatten operator for cases where the output shape is 2D
    if start_dim == 1 and end_dim == dim - 1 :
        return g.op("Flatten", input, axis_i=start_dim)
    if start_dim == 0 and end_dim == dim - 2 :
        return g.op("Flatten", input, axis_i=end_dim + 1)

    return sym_help._flatten_helper(g, input, start_dim, end_dim, dim)

# Emitted from `torch.nonzero(x, as_tuple=False)`
@parse_args("v")
def nonzero(g, input):
    return t(g, g.op("NonZero", input))


# Emitted from `torch.nonzero(x, as_tuple=True)`
def nonzero_numpy(g, input, _outputs=None):
    return unbind(g, nonzero(g, input), 1, _outputs=_outputs)


@parse_args("v")
def isnan(g, input):
    output = g.op("IsNaN", input)
    return output

def _any(g, input):
    input = _cast_Long(g, input, False)  # type: ignore[name-defined]
    input_sum = sym_help._reducesum_helper(g, input, keepdims_i=0)
    return gt(g, input_sum, g.op("Constant", value_t=torch.LongTensor([0])))

def _all(g, input):
    return g.op("Not", _any(g, g.op("Not", input)))


@parse_args("v", "i", "i", "i")
def narrow(g, input, dim, start, length):
    return sym_help._slice_helper(g, input, axes=[dim], starts=[start], ends=[start + length])


def argmax(g, input, dim, keepdim):
    if sym_help._is_none(dim):
        flattened = reshape(g, input, g.op("Constant", value_t=torch.tensor([-1])))
        return g.op("ArgMax", flattened, axis_i=0, keepdims_i=False)
    else:
        dim = _parse_arg(dim, "i")
        keepdim = _parse_arg(keepdim, "i")
        return g.op("ArgMax", input, axis_i=dim, keepdims_i=keepdim)


def argmin(g, input, dim, keepdim):
    if sym_help._is_none(dim):
        flattened = reshape(g, input, g.op("Constant", value_t=torch.tensor([-1])))
        return g.op("ArgMin", flattened, axis_i=0, keepdims_i=False)
    else:
        dim = _parse_arg(dim, "i")
        keepdim = _parse_arg(keepdim, "i")
        return g.op("ArgMin", input, axis_i=dim, keepdims_i=keepdim)


@parse_args("v", "i", "v", "v")
def scatter(g, self, dim, index, src):
    src_type = src.type().scalarType()
    src = sym_help._maybe_get_scalar(src)
    if sym_help._is_value(src):
        return g.op("Scatter", self, index, src, axis_i=dim)
    else:
        # Check if scalar "src" has same type as self (PyTorch allows different
        # type for scalar src (but not when src is tensor)). If not, insert Cast node.
        if self.type().scalarType() != src_type:
            src = g.op("Cast", src, to_i=sym_help.cast_pytorch_to_onnx[self.type().scalarType()])
        return g.op("Scatter", self, index, expand_as(g, src, index), axis_i=dim)


@parse_args("v", "i", "v", "v")
def scatter_add(g, self, dim, index, src):
    dtype = sym_help._try_get_scalar_type(self)
    if dtype is None:
        return _unimplemented("scatter_add", "input dtype not accessible")
    dtype = sym_help.scalar_type_to_onnx.index(sym_help.cast_pytorch_to_onnx[dtype])
    dtype = sym_help.scalar_type_to_pytorch_type[dtype]
    sizes = sym_help._get_tensor_sizes(self, allow_nonstatic=False)
    if sizes:
        to_add = g.op("Constant", value_t=torch.zeros(sizes, dtype=dtype))
    else:
        dtype = sym_help.scalar_type_to_pytorch_type.index(dtype)
        to_add = zeros_like(g, self, dtype)
    to_add = sym_help._scatter_helper(g, to_add, dim, index, src)
    return add(g, self, to_add)


def log2(g, self):
    _ln2 = 0.693147180559945309
    return g.op("Div", log(g, self), g.op("Constant", value_t=torch.tensor([_ln2])))


def prim_shape(g, self):
    return g.op("Shape", self)

def prim_max(g, self, other):
    return g.op("Max", self, other)

def prim_min(g, self, other=None):
    if not other:
        if (sym_help._is_packed_list(self)):
            self = stack(g, self, g.op("Constant", value_t=torch.tensor([0])))
        return min(g, self)
    return min(g, self, other)

def prim_data(g, self):
    return self

def is_floating_point(g, self):
    if sym_help._is_fp(self):
        return g.op("Constant", value_t=torch.BoolTensor([1]))
    return g.op("Constant", value_t=torch.BoolTensor([0]))


def __isnot_(g, self, other):
    if sym_help._is_none(other):
        if sym_help._is_none(self):
            return g.op("Constant", value_t=torch.BoolTensor([0]))
        return g.op("Constant", value_t=torch.BoolTensor([1]))
    return ne(g, self, other)


# exists to refine the type of the Value
# if x is an optional Tensor, unchecked_cast will cast
# x to Tensor, so the rest of the graph knows that x is a Tensor
# this doesn't do anything in runtime and is a noop in ONNX
def prim_unchecked_cast(g, self):
    return self


def prim_dtype(g, self):
    dtype = sym_help._try_get_scalar_type(self)
    if dtype is None:
        dtype = "Float"
    dtype = sym_help.scalar_type_to_onnx.index(sym_help.cast_pytorch_to_onnx[dtype])
    return g.op("Constant", value_t=torch.tensor(dtype))


# tolist is currently supported only for 1D input tensors.
# dim_val and elem_ty_val represent dimension and type annotations
# that need to match dimension and type of the input tensor.
def prim_tolist(g, input, dim_val, elem_ty_val):
    dim = sym_help._maybe_get_const(dim_val, "i")
    if dim > 1:
        return _unimplemented("prim_tolist", "dim_val > 1")
    return input


<<<<<<< HEAD
@parse_args("v", "i")
def one_hot(g, self, num_classes):
=======
@parse_args('v', 'i', 'v')
def one_hot(g, self, num_classes, dtype):
>>>>>>> b0a824f2
    values = g.op("Constant", value_t=torch.LongTensor([0, 1]))
    depth = g.op("Constant", value_t=torch.LongTensor([num_classes]))
    one_hot_tensor = g.op("OneHot", self, depth, values, axis_i=-1)
    dtype = sym_help._maybe_get_const(dtype, 'i')
    if sym_help._is_value(dtype):
        dtype = 4  # default to int64
    return g.op("Cast", one_hot_tensor, to_i=sym_help.scalar_type_to_onnx[dtype])


@parse_args("v", "i", "v", "v")
def gather(g, self, dim, index, sparse_grad=False):
    if sym_help._maybe_get_const(sparse_grad, "i"):
        return _unimplemented("gather", "sparse_grad == True")
    # NOTE: This workaround is needed since GatherElement is only supported
    #       since opset 11, and Gather in ONNX is not the same as torch.gather.
    dtype = self.type().scalarType()
    values = g.op("Constant", value_t=torch.LongTensor([0, 1]))
    depth = size(g, self, g.op("Constant", value_t=torch.LongTensor([dim])))
    index = g.op("Cast", g.op("OneHot", index, depth, values, axis_i=dim), to_i=sym_help.cast_pytorch_to_onnx[dtype])
    mul = g.op("Mul", sym_help._unsqueeze_helper(g, self, [dim + 1]), index)
    return sym_help._reducesum_helper(g, mul, axes_i=[dim], keepdims_i=0)


@parse_args("v", "is", "i", "i")
def _var_mean(g, input, dim, correction, keepdim):
    if dim is None:
        mean = g.op("ReduceMean", input, keepdims_i=0)
        t_mean = mean
        num_elements = numel(g, input)
    else:
        mean = g.op("ReduceMean", input, axes_i=dim, keepdims_i=keepdim)
        t_mean = g.op("ReduceMean", input, axes_i=dim, keepdims_i=1)
        redudced_dims = g.op("Shape", input)
        # dim could contain one or multiple dimensions
        redudced_dims = g.op("Gather", redudced_dims, g.op("Constant", value_t=torch.tensor(dim)), axis_i=0)
        num_elements = g.op("ReduceProd", redudced_dims, keepdims_i=0)
    sub_v = g.op("Sub", input, t_mean)
    sqr_sub = g.op("Mul", sub_v, sub_v)
    keepdim_mean = 0 if dim is None else keepdim
    var = g.op("ReduceMean", sqr_sub, axes_i=dim, keepdims_i=keepdim_mean)
    # Correct bias in calculating variance, by dividing it over (N - correction) instead on N
    if correction is None:
        correction = 1
    if correction != 0:
        num_elements = g.op("Cast", num_elements, to_i=sym_help.cast_pytorch_to_onnx["Float"])
        one = g.op("Constant", value_t=torch.tensor(correction, dtype=torch.float))
        mul = g.op("Mul", var, num_elements)
        var = g.op("Div", mul, g.op("Sub", num_elements, one))
    return var, mean


def std(g, input, *args):
    var, _ = var_mean(g, input, *args)
    return g.op("Sqrt", var)


def var(g, input, *args):
    var, _ = var_mean(g, input, *args)
    return var


# var_mean (and all variance-related functions) has multiple signatures, so need to manually figure
# out the correct arguments:
# aten::var_mean(Tensor self, bool unbiased)
# aten::var_mean(Tensor self, int[1] dim, bool unbiased, bool keepdim=False)
# aten::var_mean(Tensor self, int[1]? dim=None, *, int? correction=None, bool keepdim=False)
def var_mean(g, input, *args):
    if len(args) == 1:
        return _var_mean(g, input, None, args[0], None)
    else:
        return _var_mean(g, input, *args)


def std_mean(g, input, *args):
    var, mean = var_mean(g, input, *args)
    return g.op("Sqrt", var), mean


@parse_args("v", "is", "i")
def logsumexp(g, input, dim, keepdim):
    return g.op("ReduceLogSumExp", input, axes_i=dim, keepdims_i=keepdim)


def arange(g, *args):
    if sym_help._operator_export_type == torch.onnx.OperatorExportTypes.ONNX_ATEN_FALLBACK:
        return g.op("ATen", *args, operator_s="arange")

    def _get_arange_dtype(dtype):
        dtype = sym_help._maybe_get_const(dtype, "i")
        if sym_help._is_value(dtype):
            dtype = 4  # default to int64
        return dtype

    if len(args) == 2:
        # aten::arange(Scalar end, Tensor out)
        end = sym_help._unsqueeze_helper(g, args[0], [0])
        dtype = 4  # default to int64
        arange_tensor = sym_help._squeeze_helper(g, nonzero(g, ones(g, end, dtype, None, None)), [1])
        return g.op("Cast", arange_tensor, to_i=sym_help.scalar_type_to_onnx[dtype])
    elif len(args) == 4:
        # aten::arange(Scalar start, Scalar end, Scalar step, Tensor out)
        dtype = 4  # default to int64
        step = sym_help._unsqueeze_helper(g, args[2], [0])
        end = sym_help._unsqueeze_helper(g, args[1], [0])
        start = sym_help._unsqueeze_helper(g, args[0], [0])
        range_tensor = g.op("Div", g.op("Sub", end, start), step)
        arange_tensor = sym_help._squeeze_helper(g, nonzero(g, ones(g, range_tensor, None, None, None)), [1])
        arange_tensor = g.op("Add", g.op("Mul", arange_tensor, step), start)
        return g.op("Cast", arange_tensor, to_i=sym_help.scalar_type_to_onnx[dtype])
    elif len(args) == 5:
        # aten::arange(Scalar end, ScalarType dtype, Layout, Device, bool pin_memory)
        dtype = _get_arange_dtype(args[1])
        end = sym_help._unsqueeze_helper(g, args[0], [0])
        arange_tensor = sym_help._squeeze_helper(g, nonzero(g, ones(g, end, dtype, *(args[2:]))), [1])
        return g.op("Cast", arange_tensor, to_i=sym_help.scalar_type_to_onnx[dtype])
    elif len(args) == 6:
        # aten::arange(Scalar start, Scalar end, ScalarType dtype, Layout, Device, bool pin_memory)
        dtype = _get_arange_dtype(args[2])
        end = sym_help._unsqueeze_helper(g, args[1], [0])
        start = sym_help._unsqueeze_helper(g, args[0], [0])
        range_tensor = g.op("Sub", end, start)
        arange_tensor = g.op("Add", sym_help._squeeze_helper(g, nonzero(g, ones(g, range_tensor, dtype, *(args[3:]))), [1]), start)
        return g.op("Cast", arange_tensor, to_i=sym_help.scalar_type_to_onnx[dtype])
    elif len(args) == 7:
        # aten::arange(Scalar start, Scalar end, Scalar step, ScalarType dtype, Layout, Device, bool pin_memory)
        dtype = _get_arange_dtype(args[3])
        step = sym_help._unsqueeze_helper(g, args[2], [0])
        end = sym_help._unsqueeze_helper(g, args[1], [0])
        start = sym_help._unsqueeze_helper(g, args[0], [0])
        range_tensor = g.op("Div", g.op("Sub", end, start), step)
        arange_tensor = sym_help._squeeze_helper(g, nonzero(g, ones(g, range_tensor, dtype, *(args[4:]))), [1])
        arange_tensor = g.op("Add", g.op("Mul", arange_tensor, step), start)
        return g.op("Cast", arange_tensor, to_i=sym_help.scalar_type_to_onnx[dtype])
    else:
        raise NotImplementedError("Unknown aten::arange signature taking " + str(len(args)) + " arguments.")


def masked_fill(g, self, mask, value):
    mask = _cast_Bool(g, mask, False)  # type: ignore[name-defined]
    value = sym_help._maybe_get_scalar(value)
    return g.op("Where", mask, sym_help._if_scalar_type_as(g, value, self), self)


def index(g, self, index):
    if sym_help._operator_export_type == torch.onnx.OperatorExportTypes.ONNX_ATEN_FALLBACK:
        return g.op("ATen", self, index, operator_s="index")

    if sym_help._is_packed_list(index):
        indices = sym_help._unpack_list(index)
    else:
        indices = [index]

    def try_mask_to_index(index):
        if not sym_help._is_none(index) and (index.type().scalarType() == "Byte" or index.type().scalarType() == "Bool"):
            if sym_help._export_onnx_opset_version < 9:
                raise RuntimeError("Exporting masked indices are only supported after ONNX opset 9.")
            warnings.warn("Exporting aten::index operator with indices of type Byte. "
                          "Only 1-D indices are supported. In any other case, "
                          "this will produce an incorrect ONNX graph.")
            index = sym_help._squeeze_helper(g, nonzero(g, index), [1])
        return index

    indices = [try_mask_to_index(idx) for idx in indices]
    if len(indices) == 1:
        return sym_help._select_helper(g, self, 0, indices[0], apply_reshape=False)
    else:
        # Multiple tensors as indices. Each tensor could either be
        #   1. prim::Constant()
        #           representing ":" in python indexing. E.g. tensor[:, :]
        #   2. prim::Constant[value=...] or tensor output
        #           representing advanced indexing. E.g. tensor[[0, 1], [2, 0]].
        # For more info on advanced indexing,
        # check https://docs.scipy.org/doc/numpy/reference/arrays.indexing.html#advanced-indexing

        # Consider a general case of
        #       t: [x_1, y_1, y_2, ..., x_m, ..., y_n]
        # where t is a tensor of rank m+n, {x_i} are axes where tensor index is provided, and {y_i} are axes for ":".
        # Same results can be achieved through transposing t into
        #       t: [x_1, x_2, ..., x_m, y_1, y_2, ..., y_n]
        # and use gatherND. However ONNX does not have gatherND, to use 1d gather we'll need to flatten t
        # and process the tensor indices.
        #       t: [x_1 * x_2 * ... * x_m, y_1 * y_2 * ... * y_n]
        #       tensor index = \sum_{i=1}^m (ind_i * \prod_{j=i+1}^m (x_j))
        # After gather, reshape and transpose back.
        adv_idx_indices = [i for i, idx in enumerate(indices) if not sym_help._is_none(idx)]

        if len(adv_idx_indices) == 0:
            return self
        elif len(adv_idx_indices) == 1:
            return index_select(g, self, adv_idx_indices[0], indices[adv_idx_indices[0]])
        else:
            rank = sym_help._get_tensor_rank(self)
            if rank is None:
                raise NotImplementedError("Unsupported aten::index operator of advanced indexing on tensor of unknown rank, " +
                                          "try turning on shape and type propagate during export: " +
                                          "torch.onnx._export(..., propagate=True).")
            # TODO: If indexing is supported natively in ONNX in future opsets,
            #       update the warning to recommend exporting with higher opset version.
            warnings.warn("Exporting aten::index operator of advanced indexing in opset " +
                          str(sym_help._export_onnx_opset_version) +
                          " is achieved by combination of multiple ONNX operators, " +
                          "including Reshape, Transpose, Concat, and Gather. " +
                          "If indices include negative values, the exported graph will produce incorrect results.")
            adv_idx_count = len(adv_idx_indices)
            shape_tensor = _shape_as_tensor(g, self)
            dim_tensor_list = [
                g.op("Gather", shape_tensor, g.op("Constant", value_t=torch.LongTensor([dim])), axis_i=0) for dim in range(rank)
            ]

            self = g.op("Transpose", self, perm_i=adv_idx_indices + [i for i in range(rank) if i not in adv_idx_indices])
            self = g.op("Flatten", self, axis_i=adv_idx_count)

            # Note that tensor indices will be broadcasted while accumulating. Thus we get the final subarray shape as well.
            cum_adv_index = indices[adv_idx_indices[-1]]
            multiplier = dim_tensor_list[adv_idx_indices[-1]]
            for i in range(adv_idx_count - 2, -1, -1):
                adv_index = g.op("Mul", indices[adv_idx_indices[i]], multiplier)
                cum_adv_index = g.op("Add", cum_adv_index, adv_index)
                multiplier = g.op("Mul", multiplier, dim_tensor_list[adv_idx_indices[i]])

            # perform gather
            self = index_select(g, self, 0, cum_adv_index)

            cum_adv_index_shape_tensor = _shape_as_tensor(g, cum_adv_index)
            # check if all advanced indices are consecutive.
            # Refer to https://docs.scipy.org/doc/numpy/reference/arrays.indexing.html#combining-advanced-and-basic-indexing
            # to understand how the subarray position is decided.
            if adv_idx_indices == list(range(adv_idx_indices[0], adv_idx_indices[-1] + 1)):
                # unfold regular index axes
                folded_adv_idx_shape_list = [g.op("Constant", value_t=torch.LongTensor([-1]))]  \
                    + [dim_tensor_list[i] for i in range(rank) if i not in adv_idx_indices]
                folded_adv_idx_shape = g.op("Concat", *folded_adv_idx_shape_list, axis_i=0)
                self = g.op("Reshape", self, folded_adv_idx_shape)

                # Transpose folded advanced indexed axis to its original location.
                adv_idx_permute = list(range(1, adv_idx_indices[0] + 1))                    \
                    + [0] + list(range(adv_idx_indices[0] + 1, rank - adv_idx_count + 1))
                self = g.op("Transpose", self, perm_i=adv_idx_permute)

                # unfold advanced index axes
                final_shape_list = [dim_tensor_list[i] for i in range(adv_idx_indices[0])]                      \
                    + [cum_adv_index_shape_tensor]                                                              \
                    + [dim_tensor_list[i] for i in range(adv_idx_indices[0], rank) if i not in adv_idx_indices]
                final_shape = g.op("Concat", *final_shape_list, axis_i=0)
            else:
                final_shape = g.op(
                    "Concat",
                    cum_adv_index_shape_tensor,
                    *[dim_tensor_list[i] for i in range(rank) if i not in adv_idx_indices],
                    axis_i=0)

            return g.op("Reshape", self, final_shape)


@parse_args("v", "is", "i")
def frobenius_norm(g, self, dim=None, keepdim=False):
    sqr = g.op("Mul", self, self)
    sumsqr = sym_help._reducesum_helper(g, sqr, axes_i=dim, keepdims_i=keepdim)
    return g.op("Sqrt", sumsqr)


@parse_args("v", "i", "b", "v")
def multinomial(g, input, num_samples, replacement=False, generator=None):
    if generator is not None and not sym_help._is_none(generator):
        _unimplemented("Multinomial", "generator is not supported for multinomial")
    if not replacement and num_samples > 1:
        _unimplemented("Multinomial", "replacement=False when num_samples > 1 is not supported for multinomial")

    log_input = log(g, input)
    return g.op("Multinomial", log_input,
                dtype_i=sym_help.cast_pytorch_to_onnx["Long"],
                sample_size_i=num_samples)


def baddbmm(g, self, batch1, batch2, beta, alpha):
    dtype = self.type().scalarType()
    batch_mul = matmul(g, batch1, batch2)
    mul_a = mul(g, batch_mul, g.op("Cast", alpha, to_i=sym_help.cast_pytorch_to_onnx[dtype]))
    mul_b = mul(g, self, g.op("Cast", beta, to_i=sym_help.cast_pytorch_to_onnx[dtype]))
    return add(g, mul_a, mul_b)


def meshgrid(g, tensor_list):
    tensors = [view(g, t, g.op("Constant", value_t=torch.LongTensor([-1]))) for t in sym_help._unpack_list(tensor_list)]
    tensors_shape = [g.op("Shape", t) for t in tensors]
    out_shape = g.op("Concat", *tensors_shape, axis_i=0)
    out = []
    for i, t in enumerate(tensors):
        shape_i = [g.op("Constant", value_t=torch.ones(1, dtype=torch.int64))] * len(tensors)
        shape_i[i] = tensors_shape[i]
        t_reshaped = _reshape_from_tensor(g, t, g.op("Concat", *shape_i, axis_i=0))
        out.append(g.op("Expand", t_reshaped, out_shape))
    return g.op("prim::ListConstruct", *out)


def remainder(g, input, other):
    div = g.op("Div", input, other)
    if sym_help._is_fp(input) or sym_help._is_fp(other):
        div = g.op("Floor", div)
    quo = g.op("Mul", div, other)
    return g.op("Sub", input, quo)


def gelu(g, self):
    _sqrt2 = 1.4142135623730951
    erf = g.op("Erf", g.op("Div", self, torch.tensor(_sqrt2, dtype=torch.double)))
    erf_plusone = add(g, erf, g.op("Constant", value_t=torch.tensor(1, dtype=torch.double)))
    return mul(g, mul(g, self, erf_plusone), g.op("Constant", value_t=torch.tensor(0.5, dtype=torch.double)))

@parse_args("v", "i", "v", "v", "f", "i")
def group_norm(g, input, num_groups, weight, bias, eps, cudnn_enabled):
    if sym_help._operator_export_type == torch.onnx.OperatorExportTypes.ONNX_ATEN_FALLBACK:
        return g.op("ATen", input, weight, bias, num_groups_i=num_groups,
                    eps_f=eps, cudnn_enabled_i=cudnn_enabled, operator_s="group_norm")

    channel_size = sym_help._get_tensor_dim_size(input, 1)
    if channel_size is not None:
        assert channel_size % num_groups == 0
    input_rank = sym_help._get_tensor_rank(input)
    if input_rank is None:
        return _unimplemented("group_norm", "unknown input rank")
    # 0 in the shape list keeps dimension value unchanged.
    shape = [0, num_groups, -1]
    input_reshaped = g.op("Reshape", input, g.op("Constant", value_t=torch.LongTensor(shape)))

    # C is always divisible by num_groups
    # Due to shape difference. we need to apply weight and bias after
    # instance norm computation and reshape
    weight_ = g.op("Constant", value_t=torch.tensor([1.] * num_groups).type(
        "torch." + input.type().scalarType() + "Tensor"))
    bias_ = g.op("Constant", value_t=torch.tensor([0.] * num_groups).type(
        "torch." + input.type().scalarType() + "Tensor"))

    norm_reshaped = g.op("InstanceNormalization", input_reshaped, weight_, bias_, epsilon_f=eps)
    norm = g.op("Reshape", norm_reshaped, g.op("Shape", input))

    if weight is None or weight.node().mustBeNone():
        weight_value = torch.tensor([1.]).type(
            "torch." + input.type().scalarType() + "Tensor")
        weight = g.op("Constant", value_t=weight_value)
    if bias is None or bias.node().mustBeNone():
        bias_value = torch.tensor([0.]).type(
            "torch." + input.type().scalarType() + "Tensor")
        bias = g.op("Constant", value_t=bias_value)

    # Norm has shape [N, C, *] so we reshape weight and bias to [C, *]
    axes = list(range(1, input_rank - 1))
    return add(g, mul(g, norm, sym_help._unsqueeze_helper(g, weight, axes)), sym_help._unsqueeze_helper(g, bias, axes))


@parse_args("v", "v", "i")
def _weight_norm(g, weight_v, weight_g, dim):
    rank = sym_help._get_tensor_rank(weight_v)
    if rank is not None:
        # W = g * ((v) / ||v||)
        # Compute norm_except_dim for l2 norm. dim = None means over all dims
        # torch's weight_norm module sets dim = -1 if it's None.
        # This conflicts the logic for negative axes to access dims backwards
        # TODO: Might need a fix in torch group_norm module
        axes = list(range(rank))
        if dim is not None:
            if dim < -1:
                dim += rank
            if dim != -1:
                axes.remove(dim)
        norm_v = norm(g, weight_v, 2, axes, 1)
        div = g.op("Div", weight_v, norm_v)
        return g.op("Mul", div, weight_g)
    elif sym_help._operator_export_type == torch.onnx.OperatorExportTypes.ONNX_ATEN_FALLBACK:
        return g.op("ATen", weight_v, weight_g, dim_i=dim, operator_s="_weight_norm")
    else:
        raise RuntimeError("Unsupported: ONNX export of _weight_norm for tensor "
                           "of unknown rank.")


def dim(g, self):
    """Implement the dim functionality available for a pytorch tensor in ONNX"""
    # ONNX does not support dim directly in this opset so we can use 2 ops to get the info
    shape = g.op("Shape", self)
    return g.op("Size", shape)


def __getitem_(g, self, i):
    return select(g, self, g.op("Constant", value_t=torch.tensor([0])), i)


def item(g, self):
    return self


def take(g, self, index):
    self_flattened = g.op("Reshape", self, g.op("Constant", value_t=torch.tensor([-1], dtype=torch.int64)))
    out = index_select(g, self_flattened, 0, index)
    out = reshape_as(g, out, index)
    return out


def _kl_div_log_target_impl(g, input, target):
    diff_ = sub(g, target, input)
    exp_ = exp(g, target)
    output = mul(g, exp_, diff_)
    return output


def _kl_div_non_log_target_impl(g, input, target):
    log_ = log(g, target)
    diff_ = sub(g, log_, input)
    output_pos = mul(g, target, diff_)
    zeros_ = zeros_like(g, output_pos)
    mask_ = gt(g, target, g.op("Constant", value_t=torch.tensor(0)))
    output = where(g, mask_, output_pos, zeros_)
    return output


@parse_args("v", "v", "i", "b")
def kl_div(g, input, target, reduction, log_target):
    if log_target:
        output = _kl_div_log_target_impl(g, input, target)
    else:
        output = _kl_div_non_log_target_impl(g, input, target)

    if reduction == 0:
        return output
    elif reduction == 1:
        return g.op("ReduceMean", output, keepdims_i=0)
    elif reduction == 2:
        return sym_help._reducesum_helper(g, output, keepdims_i=0)
    else:
        return sym_help._onnx_unsupported("kl_div with reduction other than none, mean, or sum.")


@parse_args("v", "v", "is", "i")
def as_strided(g, self, sizes, strides, offset=None):
    sizes = sym_help._maybe_get_const(sizes, "is")
    rank = len(strides)
    self_1d = g.op("Reshape", self, g.op("Constant", value_t=torch.tensor([-1], dtype=torch.int64)))
    ind: Optional[torch.Tensor]
    if not sym_help._is_value(sizes):
        ind = torch.tensor([0], dtype=torch.long)
        for i, (size, stride) in enumerate(zip(sizes, strides)):
            r_size = [1] * rank
            r_size[i] = -1
            ind = ind + torch.arange(size).view(r_size) * stride
        if offset:
            ind = ind + offset
        return g.op("Gather", self_1d, g.op("Constant", value_t=ind))
    else:
        ind = None
        for i, stride in enumerate(strides):
            r_size = [1] * rank
            r_size[i] = -1
            size = select(g, sizes, g.op("Constant", value_t=torch.tensor([0])), g.op("Constant", value_t=torch.tensor(i)))
            tmp_ind = g.op("Reshape", arange(g, size, 4, None, None, None), g.op("Constant", value_t=torch.tensor(r_size)))
            tmp_ind = g.op("Mul", tmp_ind, g.op("Constant", value_t=torch.tensor([stride])))
            if ind is None:
                ind = tmp_ind
            else:
                ind = g.op("Add", ind, tmp_ind)
        if offset:
            ind = g.op("Add", ind, g.op("Constant", torch.tensor([offset])))
        return g.op("Gather", self_1d, ind)


def __derive_index(g, index, start, step):
    return g.op("Add", start, g.op("Mul", index, step))


# Source code for aten op can be found here: pytorch/torch/csrc/jit/runtime/register_prim_ops.cpp
# if (step > 0 && lo < hi) {
#   push(stack, 1 + (hi - 1 - lo) / step);
# } else if (step < 0 && lo > hi) {
#   push(stack, 1 + (lo - 1 - hi) / (0 - step));
# } else {
#  push(stack, 0);
# }
def __range_length(g, lo, hi, step):
    sub = g.op("Sub", hi, lo)
    div = g.op("Ceil", true_divide(g, sub, step))
    return g.op("Cast", div, to_i=sym_help.cast_pytorch_to_onnx["Long"])


def linear(g, input, weight, bias):
    rank = sym_help._get_tensor_rank(input)
    weight = t(g, weight)
    if rank == 2 and not bias.node().mustBeNone():
        alpha = g.op("Constant", value_t=torch.tensor(1, dtype=torch.int64))
        beta = g.op("Constant", value_t=torch.tensor(1, dtype=torch.int64))
        output = addmm(g, bias, input, weight, alpha, beta)
    else:
        output = matmul(g, input, weight)
        if not bias.node().mustBeNone():
            output = add(g, bias, output)

    return output


@parse_args("v", "b", "i", "v", "v", "v", "v")
def hann_window(g, window_length, periodic=True, dtype=None, layout=None, device=None, pin_memory=None, requires_grad=False):
    if dtype is None:
        dtype = torch.get_default_dtype()
        if sym_help._dtype_is_fp(dtype) is False:
            dtype = torch.float
        dtype = sym_help.scalar_type_to_pytorch_type.index(dtype)

    n_array = arange(g, window_length, 4, None, None, None)
    output = g.op("Cast", n_array, to_i=sym_help.cast_pytorch_to_onnx["Float"])
    output = mul(g, g.op("Constant", value_t=torch.tensor(math.pi, dtype=torch.float)), output)

    if periodic is False:
        window_length = sub(g, window_length, g.op("Constant", value_t=torch.tensor(1, dtype=torch.int)))
    output = div(g, output, window_length)
    output = g.op("Cast", square(g, sin(g, output)), to_i=sym_help.scalar_type_to_onnx[dtype])

    return output


def mv(g, self, vec):
    return matmul(g, self, vec)


@parse_args('v', 'v')
def fill(g, self, value):
    dtype = self.type().scalarType()
    if dtype is None:
        dtype = 6  # float
    else:
        dtype = sym_help.scalar_type_to_onnx.index(sym_help.cast_pytorch_to_onnx[dtype])

    return full_like(g, self, value, dtype)


def index_add(g, self, dim, index, other):
    warnings.warn("Warning: ONNX export does not support duplicated values in 'index' field, " +
                  "this will cause the ONNX model to be incorrect.")
    from torch.onnx.symbolic_opset9 import scatter_add
    from sys import maxsize as maxsize

    dim = sym_help._maybe_get_const(dim, "i")
    if dim is None:
        raise NotImplementedError("ONNX export does NOT support exporting 'index_add_()' function with " +
                                  "unknown 'dim' value.")

    self_dim_rank = sym_help._get_tensor_rank(self)
    other_dim_rank = sym_help._get_tensor_rank(other)

    if self_dim_rank is None or other_dim_rank is None:
        raise NotImplementedError("ONNX export does NOT support exporting 'index_add_()' function while " +
                                  "the rank of self tensor or tensor to be added is unknown.")

    if other_dim_rank != self_dim_rank:
        delta = self_dim_rank - other_dim_rank
        for i in range(delta):
            other = sym_help._unsqueeze_helper(g, other, [sym_help._get_tensor_rank(other)])

    other_dim_size = sym_help._get_tensor_dim_size(other, dim)
    self_dim_size = sym_help._get_tensor_dim_size(self, dim)

    if (other_dim_size is not None) and (self_dim_size is not None):
        if other_dim_size > self_dim_size:
            raise NotImplementedError("ONNX export does NOT support exporting 'index_add_()' function with " +
                                      "duplicated values in 'index' parameter yet.")

    # Construct a new shape. It's almost as same as self except the size of the 'dim'
    # dimension is 1, so that we can expand other dimensions as expected.
    new_shape_axes = list(range(self_dim_rank))
    new_shape_starts = [0 for i in range(self_dim_rank)]
    new_shape_ends = [maxsize
                      if (i != dim)
                      else
                      1
                      for i in range(self_dim_rank)]

    new_shape = sym_help._slice_helper(g,
                                       self,
                                       axes=new_shape_axes,
                                       starts=new_shape_starts,
                                       ends=new_shape_ends)
    other = expand_as(g, other, new_shape)

    for i in range(dim):
        index = sym_help._unsqueeze_helper(g, index, [0])

    for i in range(self_dim_rank - dim - 1):
        index = sym_help._unsqueeze_helper(g, index, [sym_help._get_tensor_rank(index)])

    return scatter_add(g, self, dim, expand_as(g, index, other), other)<|MERGE_RESOLUTION|>--- conflicted
+++ resolved
@@ -1980,16 +1980,12 @@
             # aten::to(Tensor, Device, bool, bool, memory_format)
             return self
         else:
-<<<<<<< HEAD
-            dtype = sym_help._maybe_get_const(args[0], "i")
-            if sym_help._is_value(dtype):
-=======
             # TestONNXRuntime::test_ones_bool shows args[0] of aten::to() can be onnx::Constant[value=<Tensor>]()
             # In this case, the constant value is a tensor not int,
             # so sym_help._maybe_get_const(args[0], 'i') would not work.
             dtype = args[0]
-            if sym_help._is_value(args[0]) and args[0].node().kind() == 'onnx::Constant':
-                tval = args[0].node()['value']
+            if sym_help._is_value(args[0]) and args[0].node().kind() == "onnx::Constant":
+                tval = args[0].node()["value"]
                 if isinstance(tval, torch.Tensor):
                     if len(tval.shape) == 0:
                         tval = tval.item()
@@ -1998,7 +1994,6 @@
                         dtype = tval
 
             if sym_help._is_value(dtype) or isinstance(dtype, torch.Tensor):
->>>>>>> b0a824f2
                 # aten::to(Tensor, Tensor, bool, bool, memory_format)
                 dtype = args[0].type().scalarType()
                 return g.op("Cast", self, to_i=sym_help.cast_pytorch_to_onnx[dtype])
@@ -2587,13 +2582,8 @@
     return input
 
 
-<<<<<<< HEAD
-@parse_args("v", "i")
-def one_hot(g, self, num_classes):
-=======
-@parse_args('v', 'i', 'v')
+@parse_args("v", "i", "v")
 def one_hot(g, self, num_classes, dtype):
->>>>>>> b0a824f2
     values = g.op("Constant", value_t=torch.LongTensor([0, 1]))
     depth = g.op("Constant", value_t=torch.LongTensor([num_classes]))
     one_hot_tensor = g.op("OneHot", self, depth, values, axis_i=-1)

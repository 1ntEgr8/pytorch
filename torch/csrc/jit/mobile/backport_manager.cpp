#include <ATen/core/ivalue.h>
#include <c10/util/Exception.h>
#include <caffe2/serialize/file_adapter.h>
#include <caffe2/serialize/inline_container.h>
#include <torch/csrc/jit/mobile/backport_manager.h>
#include <torch/csrc/jit/mobile/import.h>
#include <torch/csrc/jit/mobile/model_compatibility.h>
#include <torch/csrc/jit/mobile/module.h>
#include <torch/csrc/jit/serialization/pickler.h>
#include <cstddef>

namespace torch {
namespace jit {

using caffe2::serialize::FileAdapter;
using caffe2::serialize::IStreamAdapter;
using caffe2::serialize::PyTorchStreamReader;
using caffe2::serialize::PyTorchStreamWriter;
using caffe2::serialize::ReadAdapterInterface;

// Current support bytecode version
namespace {
constexpr int64_t kBytecodeVersionV4 = 0x4L;
constexpr int64_t kBytecodeVersionV5 = 0x5L;
} // namespace

// Utility function that can be reused by backport_vn_to_vn-1(). If any utility
// function can be reused by other backport function, move it here.
namespace {
bool update_bytecode_version(
    std::vector<at::IValue>& bytecode_values,
    const int64_t to_version) {
  if (!bytecode_values.empty() && bytecode_values[0].isInt()) {
    bytecode_values[0] = c10::IValue(to_version);
    return true;
  }
  return false;
}

// Copy files from source to destination except the files and dirs
void selective_copy(
    PyTorchStreamReader& reader,
    PyTorchStreamWriter& writer,
    const std::unordered_set<std::string>& excluded_files,
    const std::unordered_set<std::string>& excluded_dirs) {
  auto records = reader.getAllRecords();
  for (const auto& record : records) {
    // Don't copy archive in excluded_files, usually archive `version` and
    // `bytecode`. Archvie `version` will be written when PyTorchStreamWriter is
    // going to finalize and run writeEndOfFile()

    // records is the list of all files names in the zip file, and each record
    // is one file with path to parent folder, the example records is:
    // data.pkl
    // code/__torch__/___torch_mangle_5.py
    // code/__torch__/___torch_mangle_5.py.debug_pkl
    // constants/140245072983168.storage
    // constants.pkl
    // bytecode.pkl
    // version
    bool skip = false;

    // Skip files (exaxt path)
    for (const auto& excluded_file : excluded_files) {
      if (record == excluded_file) {
        skip = true;
        break;
      }
    }

    // Skip dirs, find the last '/' and compare it with record
    for (const auto& excluded_dir : excluded_dirs) {
      std::size_t found = record.find_last_of("/\\");
      auto path = record.substr(0, found);
      if (excluded_dir == path) {
        skip = true;
        break;
      }
    }
    if (!skip) {
      auto data_ptr = reader.getRecord(record);
      auto data = std::get<0>(data_ptr).get();
      auto size = std::get<1>(data_ptr);
      writer.writeRecord(record, data, size);
    }
  }
}

bool check_bytecode_version(
    const std::vector<c10::IValue>& bytecode_values,
    const int64_t expect_bytecode_version) {
  if (bytecode_values.empty()) {
    TORCH_WARN("Empty bytecode archive.");
    return false;
  } else if (bytecode_values[0] != expect_bytecode_version) {
    TORCH_WARN(
        "Expect bytecode version ",
        expect_bytecode_version,
        ", but it gets ",
        bytecode_values[0]);
    return false;
  }
  return true;
}

} // namespace

// To add next backport
// function, for example, backport_vn_to_vn-1, create an anonymous namespace
// with a backport_vn_to_vn-1 function + other necessary customized function. If
// a function can be reused by other backport functions, move it to the utility
// function group. It will be easier to split out backport_manager.cpp to
// smaller files when it grows too long.

// The functions needed for backport model from v5 to v4.
namespace {

void writeArchiveV4(
    PyTorchStreamWriter& writer,
    const std::string& archive_name,
    const c10::IValue& value) {
  std::vector<char> data;

  // Vector to capture the run-time class types during pickling the IValues
  std::vector<c10::ClassTypePtr> memoizedClassTypes;
  Pickler data_pickle(
      [&](const char* buf, size_t size) {
        data.insert(data.end(), buf, buf + size);
      },
      nullptr,
      nullptr,
      &memoizedClassTypes);
  data_pickle.protocol();
  data_pickle.pushIValue(value);
  data_pickle.stop();
  size_t i = 0;
  std::string prefix = archive_name + "/";

  for (const auto& td : data_pickle.tensorData()) {
    WriteableTensorData writable_td = getWriteableTensorData(td);
    std::string fname = prefix + c10::to_string(i++);
    writer.writeRecord(fname, writable_td.data(), writable_td.sizeInBytes());
  }
  std::string fname = archive_name + ".pkl";
  writer.writeRecord(fname, data.data(), data.size());
}

bool backport_v5_to_v4(
    PyTorchStreamReader& reader,
    PyTorchStreamWriter& writer) {
  // 1) read from archive `bytecode` archive
  std::vector<IValue> bytecode_values = get_bytecode_ivalues(reader);
  if (!check_bytecode_version(bytecode_values, kBytecodeVersionV5)) {
    TORCH_WARN("Incorrect bytecode version for input model.");
    return false;
  }
  std::vector<IValue> constants_values =
      readArchive(kArchiveNameConstants, reader).toTuple()->elements();

  // 2) Copy everything to new output, except some specific files and dirs
  // (usually version, bytecode.pkl and bytecode folder are skipped)
  std::unordered_set<std::string> excluded_files{
      "constants.pkl",
      "bytecode.pkl",
      "version",
  };

  std::unordered_set<std::string> excluded_dirs{
      "constants",
      "bytecode",
  };
  selective_copy(reader, writer, excluded_files, excluded_dirs);

  // 3) write `bytecode` archive
  // Update the bytecode version in bytecode.pkl
  update_bytecode_version(bytecode_values, kBytecodeVersionV4);
  // Construct the list of ivalues to a big tuple
  auto bytecode_tuple = c10::ivalue::Tuple::create(std::move(bytecode_values));
  // write `bytecode` archive
  writeArchiveV4(writer, kArchiveNameBytecode, bytecode_tuple);
  // write `constants` archive
  auto constants_tuple =
      c10::ivalue::Tuple::create(std::move(constants_values));
  writeArchiveV4(writer, kArchiveNameConstants, constants_tuple);
  return true;
}

} // namespace

// A generic contract for backport logic to the previous bytecode version.
// Args:
// * PyTorchStreamReader has access to the input model from N bytecode version.
// * PyTorchStreamWriter has access to the output model backported to the
// previous N-1 bytecode version. Returns true if successful, false otherwise.
using BytecodeBackportFunction = std::function<bool(
    caffe2::serialize::PyTorchStreamReader&,
    caffe2::serialize::PyTorchStreamWriter&)>;

BackportManager::BackportManager() {
  registerBytecodeBackportFunction(kBytecodeVersionV5, backport_v5_to_v4);
}

std::unordered_map<
    int64_t,
    std::function<bool(
        caffe2::serialize::PyTorchStreamReader&,
        caffe2::serialize::PyTorchStreamWriter&)>>&
BackportManager::bytecodeBackportFunctions() const {
  static std::unordered_map<
      int64_t,
      std::function<bool(
          caffe2::serialize::PyTorchStreamReader&,
          caffe2::serialize::PyTorchStreamWriter&)>>
      backport_functions;
  return backport_functions;
}

bool BackportManager::hasBytecodeBackportFunction(
    const int64_t from_version) const {
  return bytecodeBackportFunctions().count(from_version);
}

void BackportManager::registerBytecodeBackportFunction(
    const int64_t from_version,
    const BytecodeBackportFunction& backport_function) {
  TORCH_CHECK(
      !hasBytecodeBackportFunction(from_version),
      "Backporting from version ",
      from_version,
      " is already registered.");
  bytecodeBackportFunctions()[from_version] = backport_function;
}

// The main function to run backport from version n to version i.
// All models (file or buffer) will be converted stream first, and
// istream_adapter has access to it. During the backport process,
// the intermediate result will be stored with stream.
bool BackportManager::backport(
    std::shared_ptr<IStreamAdapter> istream_adapter,
    PyTorchStreamWriter& final_writer,
    int64_t from_version,
    int64_t to_version) const {
  if (from_version <= to_version) {
    TORCH_WARN(
        "backport donesn't support backporting model to new version. It's trying to backport from version ",
        from_version,
        " to version ",
        to_version);
    return false;
  }
  int64_t bytecode_version = from_version;
  std::ostringstream out;
  auto writer_func = [&](const void* buf, size_t nbytes) -> size_t {
    out.write(static_cast<const char*>(buf), nbytes);
    return !out ? 0 : nbytes;
  };

  std::shared_ptr<IStreamAdapter> intermediate_istream_adapter =
      istream_adapter;
  std::ostringstream oss;
  bool backport_success = true;

  while (bytecode_version > to_version) {
    // Read from intermediate writer result if ostream is not empty, otherwise
    // it means that it's the first time to backport and read from the source.
    if (!out.str().empty()) {
      std::istringstream iss(out.str());
      intermediate_istream_adapter =
          std::make_shared<caffe2::serialize::IStreamAdapter>(&iss);
    }
    out.clear();

    PyTorchStreamReader intermediate_reader(intermediate_istream_adapter);
    PyTorchStreamWriter intermediate_writer(writer_func);

    if (!hasBytecodeBackportFunction(bytecode_version)) {
      return false;
    }

<<<<<<< HEAD
    auto input_model_stream_version =
        _get_model_bytecode_version(input_model_stream);

    if (input_model_stream_version != bytecode_version) {
      TORCH_WARN(
          "The bytecode version of input model stream is supposed to be ",
          bytecode_version,
          ", but it gets ",
          input_model_stream_version);
      return false;
    }

    // Keep backporting till request version
    backport_success &= bytecodeBackportFunctions()[bytecode_version--](
        input_model_stream, output_model_stream);

    auto output_model_stream_version =
        _get_model_bytecode_version(output_model_stream);

    if (output_model_stream_version != bytecode_version) {
      TORCH_WARN(
          "The bytecode version of output model stream is supposed to be ",
          bytecode_version,
          ", but it gets ",
          output_model_stream_version);
      return false;
=======
    // When it's the last backport process, write to the final destination
    // otherwise, export to the intermediate ostream.
    if (bytecode_version - 1 == to_version) {
      backport_success &= bytecodeBackportFunctions()[bytecode_version--](
          intermediate_reader, final_writer);
    } else {
      backport_success &= bytecodeBackportFunctions()[bytecode_version--](
          intermediate_reader, intermediate_writer);
>>>>>>> ce373fdf
    }
  }
  return backport_success;
}

} // namespace jit
} // namespace torch<|MERGE_RESOLUTION|>--- conflicted
+++ resolved
@@ -277,34 +277,6 @@
       return false;
     }
 
-<<<<<<< HEAD
-    auto input_model_stream_version =
-        _get_model_bytecode_version(input_model_stream);
-
-    if (input_model_stream_version != bytecode_version) {
-      TORCH_WARN(
-          "The bytecode version of input model stream is supposed to be ",
-          bytecode_version,
-          ", but it gets ",
-          input_model_stream_version);
-      return false;
-    }
-
-    // Keep backporting till request version
-    backport_success &= bytecodeBackportFunctions()[bytecode_version--](
-        input_model_stream, output_model_stream);
-
-    auto output_model_stream_version =
-        _get_model_bytecode_version(output_model_stream);
-
-    if (output_model_stream_version != bytecode_version) {
-      TORCH_WARN(
-          "The bytecode version of output model stream is supposed to be ",
-          bytecode_version,
-          ", but it gets ",
-          output_model_stream_version);
-      return false;
-=======
     // When it's the last backport process, write to the final destination
     // otherwise, export to the intermediate ostream.
     if (bytecode_version - 1 == to_version) {
@@ -313,7 +285,6 @@
     } else {
       backport_success &= bytecodeBackportFunctions()[bytecode_version--](
           intermediate_reader, intermediate_writer);
->>>>>>> ce373fdf
     }
   }
   return backport_success;

--- conflicted
+++ resolved
@@ -23,9 +23,6 @@
     ScatterOptions,
     Store,
 )
-<<<<<<< HEAD
-from torch._C._distributed_c10d import _get_debug_mode, _DistributedDebugLevel
-=======
 from torch._six import string_classes
 
 # This module is wildcard imported from torch.distributed.
@@ -33,7 +30,7 @@
 
 from .constants import default_pg_timeout
 from .rendezvous import rendezvous, register_rendezvous_handler  # noqa: F401
->>>>>>> c886baff
+from torch._C._distributed_c10d import _get_debug_mode, _DistributedDebugLevel
 
 _MPI_AVAILABLE = True
 _NCCL_AVAILABLE = True
@@ -664,7 +661,6 @@
         if backend == Backend.GLOO:
             if pg_options is not None:
                 raise RuntimeError("GLOO options not supported")
-<<<<<<< HEAD
             pg = ProcessGroupGloo(
                 prefix_store,
                 rank,
@@ -687,9 +683,6 @@
                         world_size=world_size,
                         timeout=timeout
                     )
-=======
-            pg = ProcessGroupGloo(prefix_store, rank, world_size, timeout=timeout)
->>>>>>> c886baff
             _pg_map[pg] = (Backend.GLOO, store)
             _pg_names[pg] = group_name
         elif backend == Backend.NCCL:
@@ -705,7 +698,6 @@
                 pg_options.is_high_priority_stream = False
                 pg_options._timeout = timeout
 
-<<<<<<< HEAD
             pg = ProcessGroupNCCL(
                 prefix_store,
                 rank,
@@ -728,9 +720,6 @@
                         world_size=world_size,
                         timeout=timeout
                     )
-=======
-            pg = ProcessGroupNCCL(prefix_store, rank, world_size, pg_options)
->>>>>>> c886baff
             _pg_map[pg] = (Backend.NCCL, store)
             _pg_names[pg] = group_name
         else:

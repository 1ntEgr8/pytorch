--- conflicted
+++ resolved
@@ -82,11 +82,7 @@
   "https://pytorch.org/tutorials/advanced/torch_script_custom_classes.html")]]
 Tensor create(std::unique_ptr<T> ptr, TensorOptions options) {
   // None of this should trace, so turn off Tracer dispatching
-<<<<<<< HEAD
-  at::AutoDispatchBelowAutograd guard;  // TODO: remove
-=======
   at::AutoDispatchBelowADInplaceOrView guard;  // TODO: remove
->>>>>>> ec502873
   at::tracer::impl::NoTracerDispatchMode tracer_guard;
 
   // We store this instance away in a Tensor and register a deleter function

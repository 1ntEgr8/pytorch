--- conflicted
+++ resolved
@@ -1,11 +1,8 @@
 #include <ATen/record_function.h>
 #include <ATen/core/dispatch/Dispatcher.h>
 #include <c10/macros/Macros.h>
-<<<<<<< HEAD
-
-=======
 #include <c10/util/ThreadLocal.h>
->>>>>>> a38b5f40
+
 #include <algorithm>
 #include <cstdlib>
 #include <random>
@@ -174,36 +171,12 @@
   }
 
   void removeCallback(CallbackHandle handle) {
-<<<<<<< HEAD
     // This could be implemented more efficiently, but callback
     // addition/removal is not intended to run in performance-critical
     // paths (it's not thread-safe and should be done during
     // initialization).
     disableCallback(handle);
-    auto found = findAndRemoveCallback(rf_tls_.sorted_tls_callbacks_, handle);
-=======
-    auto find_and_remove = [handle](RecordFunctionCallbacks& cbs) {
-      auto it = std::find_if(
-        cbs.begin(), cbs.end(),
-        [handle](
-            const std::pair<
-                RecordFunctionCallback,
-                CallbackHandle>& el) {
-          return el.second == handle;
-        });
-      if (it != cbs.end()) {
-        if (it->first.samplingProb() > kLowProb) {
-          // try to restore pre-sampling of RecordFunction
-          at::releaseRecordAllFunctions();
-        }
-        // keeps it sorted
-        cbs.erase(it);
-        return true;
-      }
-      return false;
-    };
-    auto found = find_and_remove(rf_tls().sorted_tls_callbacks_);
->>>>>>> a38b5f40
+    auto found = findAndRemoveCallback(rf_tls().sorted_tls_callbacks_, handle);
     if (!found) {
       found = findAndRemoveCallback(sorted_global_callbacks_, handle);
     }
@@ -314,15 +287,9 @@
     bool found_needs_outputs = false;
     bool found_needs_ids = false;
 
-<<<<<<< HEAD
-    for (const auto& cb: rf_tls_.sorted_tls_callbacks_) {
+    for (const auto& cb: rf_tls().sorted_tls_callbacks_) {
       if (cb.isEnabled() && callbackShouldRun(cb.callback, scope, pre_sampled)) {
         if (cb.callback.needsInputs()) {
-=======
-    for (const auto& cb: rf_tls().sorted_tls_callbacks_) {
-      if (callbackShouldRun(cb.first, scope, pre_sampled)) {
-        if (cb.first.needsInputs()) {
->>>>>>> a38b5f40
           found_needs_inputs = true;
         }
         if (cb.callback.needsOutputs()) {

#include <ATen/ATen.h>
#include <ATen/NamedTensorUtils.h>
#include <ATen/Dispatch.h>
#include <ATen/native/TensorIterator.h>
#include <ATen/native/LinearAlgebra.h>
#include <ATen/native/DispatchStub.h>
#include <ATen/native/cuda/Loops.cuh>
#include <ATen/native/cuda/Reduce.cuh>
#include <ATen/native/SharedReduceOps.h>
#include <ATen/native/ReduceOps.h>

namespace at { namespace native {

namespace {

<<<<<<< HEAD
c10::MaybeOwned<Tensor> inline prepare_matrix_for_cublas(const Tensor& tensor, bool& transpose_tensor) {
  if (tensor.is_non_overlapping_and_dense()) { // common case
      transpose_tensor = tensor.is_contiguous();
      return c10::MaybeOwned<Tensor>::borrowed(tensor);
  }
  IntArrayRef tensor_strides = tensor.strides();
  IntArrayRef tensor_sizes = tensor.sizes();
  if ((tensor_strides[0] == 1) && (tensor_strides[1] >= std::max<int64_t>(1, tensor_sizes[0]))) {
    transpose_tensor = false;
    return c10::MaybeOwned<Tensor>::borrowed(tensor);
  } else if ((tensor_strides[1] == 1) && (tensor_strides[0] >= std::max<int64_t>(1, tensor_sizes[1]))) {
    transpose_tensor = true;
    return c10::MaybeOwned<Tensor>::borrowed(tensor);
  } else {
    transpose_tensor = true;
    return c10::MaybeOwned<Tensor>::owned(tensor.clone(at::MemoryFormat::Contiguous));
  }
}

} // namespace

c10::MaybeOwned<Tensor> prepare_batch_matrix_for_cublas(const Tensor& tensor, bool& transpose_tensor, int64_t& ld_tensor, bool transpose_result, int64_t m, int64_t n) {
  IntArrayRef tensor_strides = tensor.strides();
  c10::MaybeOwned<Tensor> tensor_;
  int fast_dim = transpose_result ? 2 : 1;
  int leading_dim = transpose_result ? 1 : 2;

  if (tensor_strides[fast_dim] == 1 &&
    (tensor_strides[leading_dim] >= std::max<int64_t>(1, m))) {
    transpose_tensor = false;
    tensor_ = c10::MaybeOwned<Tensor>::borrowed(tensor);
    ld_tensor = tensor_strides[leading_dim];
  } else if ((tensor_strides[leading_dim] == 1) &&
    (tensor_strides[fast_dim] >= std::max<int64_t>(1, n))) {
    transpose_tensor = true;
    tensor_ = c10::MaybeOwned<Tensor>::borrowed(tensor);
    ld_tensor = tensor_strides[fast_dim];
  } else {
    transpose_tensor = !transpose_result;
    // gemm call requires leading dimension and stride parameters to be non-zero
    bool is_stride_non_zero = tensor.strides()[1] != 0 && tensor.strides()[2] != 0;
    if (tensor.is_contiguous() && is_stride_non_zero) {
      tensor_ = c10::MaybeOwned<Tensor>::borrowed(tensor);
    } else {
      tensor_ = c10::MaybeOwned<Tensor>::owned(tensor.clone(at::MemoryFormat::Contiguous));
    }
    ld_tensor = tensor_->strides()[1];
  }

  return tensor_;
}

namespace {

Tensor& addmm_out_cuda_impl(Tensor& result, const Tensor& self, const Tensor& mat1, const Tensor& mat2, const Scalar& beta, const Scalar& alpha) {
  // Make sure to keep addmm_cuda below in sync with this code; it
  // preflights a check to try to avoid actually needing to call
  // expand().
  TORCH_CHECK(mat1.dim() == 2 && mat2.dim() == 2, "tensors must be 2-D");

  TensorArg args[]{{result, "out", 0}, {self, "self", 1}, {mat1, "mat1", 2}, {mat2, "mat2", 3}};
  checkAllSameGPU("addmm", args);

  IntArrayRef mat1_sizes = mat1.sizes();
  IntArrayRef mat2_sizes = mat2.sizes();
  IntArrayRef self__sizes;
  c10::MaybeOwned<Tensor> self_;
  if (&result != &self) {
    self_ = expand_size(self, {mat1_sizes[0], mat2_sizes[1]}, "addmm");
    self__sizes = self_->sizes();
  } else {
    self_ = c10::MaybeOwned<Tensor>::borrowed(self);
    self__sizes = self_->sizes();
    TORCH_CHECK(result.dim() == 2, "tensors must be 2-D");
    TORCH_CHECK(self__sizes[0] == mat1_sizes[0], "self_ dim 0 must match mat1 dim 0");
    TORCH_CHECK(self__sizes[1] == mat2_sizes[1], "self_ dim 1 must match mat2 dim 1");
  }

  TORCH_CHECK(
      mat1_sizes[1] == mat2_sizes[0],
      "mat1 dim 1 must match mat2 dim 0",
      " mat1 dim1:",
      mat1_sizes[1],
      " mat2 dim0: ",
      mat2_sizes[0]);

  if (&result != &self) {
    at::native::resize_output(result, self__sizes);
    if (beta.toComplexDouble() != 0.0) {
      at::native::copy_(result, *self_);
    }
  }


  IntArrayRef result_sizes = result.sizes();
  if ((result_sizes[0] == 0) || (result_sizes[1] == 0)) {
    return result;
  }

  bool transpose_result;
  c10::MaybeOwned<Tensor> result_ = prepare_matrix_for_cublas(result, transpose_result);
  bool transpose_mat1;
  bool transpose_mat2;
  c10::MaybeOwned<Tensor> mat1_ = prepare_matrix_for_cublas(transpose_result ? mat2 : mat1, transpose_mat1);
  c10::MaybeOwned<Tensor> mat2_ = prepare_matrix_for_cublas(transpose_result ? mat1 : mat2, transpose_mat2);

  if (transpose_result) {
    transpose_mat1 = !transpose_mat1;
    transpose_mat2 = !transpose_mat2;
    mat1_sizes = mat1_->sizes();
    mat2_sizes = mat2_->sizes();
  }

  int64_t m = mat1_sizes[transpose_result ? 1 : 0];
  int64_t k = mat1_sizes[transpose_result ? 0 : 1];
  int64_t n = mat2_sizes[transpose_result ? 0 : 1];
  int64_t mat1_ld = mat1_->stride((transpose_mat1 == transpose_result) ? 1 : 0);
  int64_t mat2_ld = mat2_->stride((transpose_mat2 == transpose_result) ? 1 : 0);
  int64_t result_ld = result_->stride(transpose_result ? 0 : 1);
  at::ScalarType scalar_type = self_->scalar_type();

  if (mat1.numel() == 0) {
    // By definition, when beta==0, values in self should be ignored. nans and infs
    // should not propagate
    if (beta.toComplexDouble() == 0.) {
      return result.zero_();
    }
    // TODO: We could squeeze some perf by calling at::cuda::mul_out here instead, to bypass the dispatcher.
    // That requires some fixing some internal build dependencies though.
    return at::mul_out(
        result,
        self,
        at::native::scalar_tensor(
            beta,
            self.scalar_type(),
            c10::nullopt /* layout */,
            at::kCPU,
            c10::nullopt /* pin_memory */));
  }

  AT_DISPATCH_FLOATING_AND_COMPLEX_TYPES_AND2(at::ScalarType::Half, at::ScalarType::BFloat16, scalar_type, "addmm_cuda", [&] {
    scalar_t alpha_val = alpha.to<scalar_t>();
    scalar_t beta_val = beta.to<scalar_t>();
    scalar_t* mat1_ptr = mat1_->data_ptr<scalar_t>();
    scalar_t* mat2_ptr = mat2_->data_ptr<scalar_t>();
    scalar_t* result_ptr = result_->data_ptr<scalar_t>();
    at::cuda::blas::gemm<scalar_t>(
      transpose_mat1 ? 't' : 'n',
      transpose_mat2 ? 't' : 'n',
      m, n, k,
      alpha_val,
      mat1_ptr, mat1_ld,
      mat2_ptr, mat2_ld,
      beta_val,
      result_ptr, result_ld
    );
  });
  if (!result.is_same(*result_)) {
    result.copy_(*result_);
  }
  return result;
}

Tensor& baddbmm_out_cuda_impl(Tensor& result, const Tensor& self, const Tensor& batch1, const Tensor& batch2, const Scalar& beta, const Scalar& alpha) {
  TORCH_CHECK(self.dim() == 3, "self must be a 3D tensor");
  TORCH_CHECK(batch1.dim() == 3, "batch1 must be a 3D tensor");
  TORCH_CHECK(batch2.dim() == 3, "batch2 must be a 3D tensor");

  TensorArg args[]{{result, "out", 0}, {self, "self", 1}, {batch1, "batch1", 2}, {batch2, "batch2", 3}};
  checkAllSameGPU("baddbmm", args);

  IntArrayRef batch1_sizes = batch1.sizes();
  IntArrayRef batch2_sizes = batch2.sizes();
  IntArrayRef self_sizes = self.sizes();

  TORCH_CHECK(self_sizes[0] == batch1_sizes[0], "self dim 0 must match batch1 dim 0");
  TORCH_CHECK(self_sizes[0] == batch2_sizes[0], "self dim 0 must match batch2 dim 0");
  TORCH_CHECK(self_sizes[1] == batch1_sizes[1], "self dim 1 must match batch1 dim 1");
  TORCH_CHECK(self_sizes[2] == batch2_sizes[2], "self dim 2 must match batch2 dim 2");
  TORCH_CHECK(batch1_sizes[2] == batch2_sizes[1], "batch1 dim 2 must match batch2 dim 1");

  if (!result.is_same(self)) {
    result.resize_as_(self);
    if (beta.to<c10::complex<double>>() != 0.0) {
      result.copy_(self);
    }
  }

  // handle pathological cases that blas may not like
  if (result.numel() == 0) {
    return result;
  } else if (batch1_sizes[2] == 0) {
    if (beta.to<c10::complex<double>>() == 0.0) {
      return result.zero_();
    } else {
      return result.mul_(beta);
    }
  }

  bool transpose_result = false;
  c10::MaybeOwned<Tensor> result_;
  IntArrayRef result_strides = result.strides();
  IntArrayRef result_sizes = result.sizes();

  if ((result_strides[1] == 1) &&
      ((result_sizes[2] == 1) || (result_strides[2] >= std::max<int64_t>(1, result_sizes[1])))) {
    result_ = c10::MaybeOwned<Tensor>::borrowed(result);
  } else if ((result_strides[2] == 1) &&
    (result_sizes[1] == 1 || (result_strides[1] >= std::max<int64_t>(1, result_sizes[2])))) {
    transpose_result = true;
    result_ = c10::MaybeOwned<Tensor>::borrowed(result);
  } else {
    result_ = c10::MaybeOwned<Tensor>::owned(result.transpose(1, 2).clone(at::MemoryFormat::Contiguous).transpose(1, 2));
  }

  int leading_dim = transpose_result ? 1 : 2;

  int64_t m = result_sizes[transpose_result ? 2 : 1];
  int64_t n = result_sizes[leading_dim];
  int64_t k = (transpose_result ? batch2 : batch1).sizes()[leading_dim];

  int64_t lda, ldb, ldc;
  bool transpose_batch1, transpose_batch2;
  auto batch1_ = prepare_batch_matrix_for_cublas(transpose_result ? batch2 : batch1, transpose_batch1, lda, transpose_result, m, k);
  auto batch2_ = prepare_batch_matrix_for_cublas(transpose_result ? batch1 : batch2, transpose_batch2, ldb, transpose_result, k, n);

  ldc = result_->strides()[leading_dim];
  int64_t num_batches = result_->sizes()[0];

  AT_DISPATCH_FLOATING_AND_COMPLEX_TYPES_AND2(at::ScalarType::Half, at::ScalarType::BFloat16, self.scalar_type(), "baddbmm_cuda", [&] {
    scalar_t alpha_val = alpha.to<scalar_t>();
    scalar_t beta_val = beta.to<scalar_t>();
    scalar_t* batch1_ptr = batch1_->data_ptr<scalar_t>();
    scalar_t* batch2_ptr = batch2_->data_ptr<scalar_t>();
    scalar_t* result_ptr = result_->data_ptr<scalar_t>();
    at::cuda::blas::bgemm<scalar_t>(
      transpose_batch1 ? 't' : 'n',
      transpose_batch2 ? 't' : 'n',
      m, n, k,
      alpha_val,
      batch1_ptr, lda, batch1_->strides()[0],
      batch2_ptr, ldb, batch2_->strides()[0],
      beta_val,
      result_ptr, ldc, result_->strides()[0],
      num_batches
    );
  });
  if (!result.is_same(*result_)) {
    result.copy_(*result_);
  }
  return result;
}

} // anonymous namespace

Tensor& mm_out_cuda(const Tensor& self, const Tensor& mat2, Tensor& result) {
  result.resize_({ self.size(0), mat2.size(1) });
  return addmm_out_cuda_impl(result, result, self, mat2, 0, 1);
}

Tensor mm_cuda(const Tensor& self, const Tensor& mat2) {
  Tensor result = at::empty({ self.size(0), mat2.size(1) }, self.options());
  return addmm_out_cuda_impl(result, result, self, mat2, 0, 1);
}

Tensor& addmm_out_cuda(const Tensor &self,
                        const Tensor &mat1, const Tensor &mat2,
                        const Scalar& beta, const Scalar& alpha, Tensor &out) {
  {
    at::NoNamesGuard guard;
    Tensor& result = addmm_out_cuda_impl(out, self, mat1, mat2, beta, alpha);
  }
  at::namedinference::propagate_names_for_addmm(out, mat1, mat2, self);
  return out;
}

Tensor addmm_cuda(const Tensor& self, const Tensor& mat1, const Tensor& mat2,
                  const Scalar& beta, const Scalar& alpha) {
  TORCH_CHECK(mat1.dim() == 2 && mat2.dim() == 2, "tensors must be 2-D");
  Tensor out = at::empty({mat1.sizes()[0], mat2.sizes()[1]}, self.options());
  addmm_out_cuda(self, mat1, mat2, beta, alpha, out);
  return out;
}

Tensor& addmm__cuda(Tensor& self, const Tensor& mat1, const Tensor& mat2,
                    const Scalar& beta, const Scalar& alpha) {
  addmm_out_cuda(self, mat1, mat2, beta, alpha, self);
  return self;
}

Tensor& baddbmm_out_cuda(const Tensor& self, const Tensor& batch1, const Tensor& batch2, const Scalar& beta, const Scalar& alpha, Tensor &result) {
  auto self_ = &result == &self
    ? c10::MaybeOwned<Tensor>::borrowed(self)
    : expand_size(self, {batch1.size(0), batch1.size(1), batch2.size(2)}, "baddbmm");
  {
    at::NoNamesGuard guard;
    baddbmm_out_cuda_impl(result, *self_, batch1, batch2, beta, alpha);
  }
  namedinference::propagate_names_if_nonempty(
       result,
       namedinference::compute_baddbmm_outnames(result, batch1, batch2, self));
  return result;
}

Tensor baddbmm_cuda(const Tensor& self, const Tensor& batch1, const Tensor& batch2, const Scalar& beta, const Scalar& alpha) {
  Tensor out = at::empty({0}, self.options());
  return baddbmm_out_cuda(self, batch1, batch2, beta, alpha, out);
}

Tensor& baddbmm__cuda(Tensor& self, const Tensor& batch1, const Tensor& batch2, const Scalar& beta, const Scalar& alpha) {
  return baddbmm_out_cuda(self, batch1, batch2, beta, alpha, self);
}

Tensor& bmm_out_cuda(const Tensor& batch1, const Tensor& batch2, Tensor &result) {
  TORCH_CHECK(batch1.dim() == 3, "batch1 must be a 3D tensor");
  TORCH_CHECK(batch2.dim() == 3, "batch2 must be a 3D tensor");
  at::native::resize_output(result, {batch1.sizes()[0], batch1.sizes()[1], batch2.sizes()[2]});
  Scalar beta(0.0);
  Scalar alpha(1.0);
  {
    NoNamesGuard guard;
    baddbmm_out_cuda_impl(result, result, batch1, batch2, beta, alpha);
  }
  namedinference::propagate_names_if_nonempty(
      result,
      namedinference::compute_bmm_outnames(result, batch1, batch2));
  return result;
}

Tensor bmm_cuda(const Tensor& self, const Tensor& mat2) {
  TORCH_CHECK(self.dim() == 3, "self must be a 3D tensor");
  TORCH_CHECK(mat2.dim() == 3, "batch2 must be a 3D tensor");
  Tensor result = at::empty({self.sizes()[0], self.sizes()[1], mat2.sizes()[2]}, self.options());
  return native::bmm_out_cuda(self, mat2, result);
}

namespace {

inline void dot_check(const Tensor& self, const Tensor& other) {
  TORCH_CHECK(
      self.dim() == 1 && other.dim() == 1,
      "1D tensors expected, but got ",
      self.dim(),
      "D and ",
      other.dim(),
      "D tensors");
  TORCH_CHECK(
      self.scalar_type() == other.scalar_type(),
      "dot : expected both vectors to have same dtype, but found ",
      self.scalar_type(),
      " and ",
      other.scalar_type());
  TORCH_CHECK(
      self.numel() == other.numel(),
      "inconsistent tensor size, expected tensor [",
      self.numel(),
      "] and src [",
      other.numel(),
      "] to have the same number of elements, but got ",
      self.numel(),
      " and ",
      other.numel(),
      " elements respectively");
  TORCH_CHECK(
      self.device() == other.device(),
      "expected all tensors to be on the same device. Found: ",
      self.device(),
      ", ",
      other.device());
  TORCH_CHECK(
      (self.numel() <= INT_MAX) && (self.stride(0) <= INT_MAX) &&
          (other.stride(0) <= INT_MAX),
      "dot only supports n, incx, incy with the bound [val] <= %d",
      INT_MAX);
}

} // anonymous namespace

Tensor dot_cuda(const Tensor& self, const Tensor& other) {
  at::NoNamesGuard guard;

  dot_check(self, other);

  const int n = static_cast<int>(self.numel());
  int incx = static_cast<int>(self.stride(0));
  int incy = static_cast<int>(other.stride(0));
  if (n == 1) {
    incx = 1;
    incy = 1;
  }

  return AT_DISPATCH_FLOATING_AND_COMPLEX_TYPES_AND1(ScalarType::Half, self.scalar_type(), "dot", [&] {
    Tensor result = at::empty({}, self.options());

    auto handle = at::cuda::getCurrentCUDABlasHandle();
    at::cuda::blas::PointerModeGuard pointerModeGuard(handle, CUBLAS_POINTER_MODE_DEVICE);
    at::cuda::blas::dot<scalar_t>(
        handle,
        n,
        self.data_ptr<scalar_t>(),
        incx,
        other.data_ptr<scalar_t>(),
        incy,
        result.data_ptr<scalar_t>());

    return result;
  });
}

Tensor vdot_cuda(const Tensor& self, const Tensor& other) {
  if (!self.is_complex()) {
    return dot_cuda(self, other);
  }

  at::NoNamesGuard guard;
  dot_check(self, other);

  const int n = static_cast<int>(self.numel());
  int incx = static_cast<int>(self.stride(0));
  int incy = static_cast<int>(other.stride(0));
  if (n == 1) {
    incx = 1;
    incy = 1;
  }

  return AT_DISPATCH_COMPLEX_TYPES(self.scalar_type(), "vdot", [&] {
    Tensor result = at::empty({}, self.options());

    auto handle = at::cuda::getCurrentCUDABlasHandle();
    at::cuda::blas::PointerModeGuard pointerModeGuard(
        handle, CUBLAS_POINTER_MODE_DEVICE);
    at::cuda::blas::vdot<scalar_t>(
        handle,
        n,
        self.data_ptr<scalar_t>(),
        incx,
        other.data_ptr<scalar_t>(),
        incy,
        result.data_ptr<scalar_t>());

    return result;
  });
}

namespace {

=======
>>>>>>> 84500d03
void addr_kernel_cuda(TensorIterator &iter, const Scalar& beta, const Scalar& alpha) {
  if (iter.dtype() == ScalarType::Bool) {
    using scalar_t = bool;
    auto beta_val = beta.to<scalar_t>();
    auto alpha_val = alpha.to<scalar_t>();

    // when beta is false, values in self should be ignored,
    // nans and infs in self should not propagate.
    if (beta_val == false) {
      gpu_kernel(
        iter,
        [=] GPU_LAMBDA (scalar_t self_val,
                        scalar_t vec1_val, scalar_t vec2_val) -> scalar_t {
          return alpha_val && vec1_val && vec2_val;
        }
      );
    } else {
      gpu_kernel(
        iter,
        [=] GPU_LAMBDA (scalar_t self_val,
                        scalar_t vec1_val, scalar_t vec2_val) -> scalar_t {
          return (beta_val && self_val) || (alpha_val && vec1_val && vec2_val);
        }
      );
    }
    return;
  }

  AT_DISPATCH_ALL_TYPES_AND_COMPLEX_AND2(kBFloat16, kHalf,
                                         iter.dtype(), "addr_cuda", [&] {
    auto beta_val = beta.to<scalar_t>();
    auto alpha_val = alpha.to<scalar_t>();

    scalar_t zero_val(0);
    // when beta==0, values in self should be ignored,
    // nans and infs in self should not propagate.
    if (beta_val == zero_val) {
      gpu_kernel(
        iter,
        [=] GPU_LAMBDA (scalar_t self_val,
                        scalar_t vec1_val, scalar_t vec2_val) -> scalar_t {
          return alpha_val * vec1_val * vec2_val;
        }
      );
    } else {
      gpu_kernel(
        iter,
        [=] GPU_LAMBDA (scalar_t self_val,
                        scalar_t vec1_val, scalar_t vec2_val) -> scalar_t {
          return beta_val * self_val + alpha_val * vec1_val * vec2_val;
        }
      );
    }
  });
}


template <int n_threads, int n_elems_per_thread, typename func_t>
C10_LAUNCH_BOUNDS_2(n_threads, n_elems_per_thread)
__global__ void _elementwise_kernel(int total_n_elems, func_t f) {
  constexpr int total_work_block = n_threads * n_elems_per_thread;
  int idx = total_work_block * blockIdx.x + threadIdx.x;

  #pragma unroll
  for (int i = 0; i < n_elems_per_thread; ++i) {
    if (idx < total_n_elems) {
      f(idx);
      idx += n_threads;
    }
  }
}

template <int n_threads, int n_elems_per_thread, typename func_t>
static void _launch_kernel(int total_n_elems, func_t f) {
  TORCH_INTERNAL_ASSERT(
    total_n_elems >= 0 && total_n_elems <= std::numeric_limits<int32_t>::max()
  );

  dim3 block(n_threads);
  constexpr int total_work_block = n_threads * n_elems_per_thread;
  dim3 grid((total_n_elems + total_work_block - 1) / total_work_block);

  auto stream = at::cuda::getCurrentCUDAStream();
  _elementwise_kernel<n_threads, n_elems_per_thread, func_t>
    <<<grid, block, 0, stream>>>(total_n_elems, f);
  C10_CUDA_KERNEL_LAUNCH_CHECK();
}

void _unpack_pivots_internal_kernel(
  TensorIterator& iter,
  int64_t dim_size
) {
  if (iter.numel() == 0) {
    return;
  }

  if (!iter.can_use_32bit_indexing()) {
    for (auto& sub_iter : iter.with_32bit_indexing()) {
      _unpack_pivots_internal_kernel(sub_iter, dim_size);
    }
    return;
  }

  auto offset_calculator = make_offset_calculator<2>(iter);

  char* unpacked_pivots_ptr = reinterpret_cast<char*>(iter.data_ptr(0));
  const char* const __restrict__ pivots_ptr = reinterpret_cast<const char*>(iter.data_ptr(1));

  auto loop = [=]C10_DEVICE(int i) {
    auto offsets = offset_calculator.get(i);

    auto* unpacked_pivots_data = reinterpret_cast<int32_t*>(
      unpacked_pivots_ptr + offsets[0]);
    const auto* const __restrict__ pivots_data = reinterpret_cast<const int32_t*>(
      pivots_ptr + offsets[1]);

    // QUESTION: can we mix 64bit offsets with 32bit Iterator indexing?
    for (int64_t i = 0; i < dim_size; ++i) {
      thrust::swap(
        unpacked_pivots_data[i],
        unpacked_pivots_data[pivots_data[i]]
      );
    }
  };

  _launch_kernel<num_threads, thread_work_size>(iter.numel(), loop);
}

void unpack_pivots_cuda_kernel(
  TensorIterator& iter,
  int64_t dim_size
) {
  _unpack_pivots_internal_kernel(iter, dim_size);
}

} // anonymous namespace

REGISTER_DISPATCH(addr_stub, &addr_kernel_cuda);
REGISTER_DISPATCH(unpack_pivots_stub, &unpack_pivots_cuda_kernel);

}}<|MERGE_RESOLUTION|>--- conflicted
+++ resolved
@@ -13,455 +13,6 @@
 
 namespace {
 
-<<<<<<< HEAD
-c10::MaybeOwned<Tensor> inline prepare_matrix_for_cublas(const Tensor& tensor, bool& transpose_tensor) {
-  if (tensor.is_non_overlapping_and_dense()) { // common case
-      transpose_tensor = tensor.is_contiguous();
-      return c10::MaybeOwned<Tensor>::borrowed(tensor);
-  }
-  IntArrayRef tensor_strides = tensor.strides();
-  IntArrayRef tensor_sizes = tensor.sizes();
-  if ((tensor_strides[0] == 1) && (tensor_strides[1] >= std::max<int64_t>(1, tensor_sizes[0]))) {
-    transpose_tensor = false;
-    return c10::MaybeOwned<Tensor>::borrowed(tensor);
-  } else if ((tensor_strides[1] == 1) && (tensor_strides[0] >= std::max<int64_t>(1, tensor_sizes[1]))) {
-    transpose_tensor = true;
-    return c10::MaybeOwned<Tensor>::borrowed(tensor);
-  } else {
-    transpose_tensor = true;
-    return c10::MaybeOwned<Tensor>::owned(tensor.clone(at::MemoryFormat::Contiguous));
-  }
-}
-
-} // namespace
-
-c10::MaybeOwned<Tensor> prepare_batch_matrix_for_cublas(const Tensor& tensor, bool& transpose_tensor, int64_t& ld_tensor, bool transpose_result, int64_t m, int64_t n) {
-  IntArrayRef tensor_strides = tensor.strides();
-  c10::MaybeOwned<Tensor> tensor_;
-  int fast_dim = transpose_result ? 2 : 1;
-  int leading_dim = transpose_result ? 1 : 2;
-
-  if (tensor_strides[fast_dim] == 1 &&
-    (tensor_strides[leading_dim] >= std::max<int64_t>(1, m))) {
-    transpose_tensor = false;
-    tensor_ = c10::MaybeOwned<Tensor>::borrowed(tensor);
-    ld_tensor = tensor_strides[leading_dim];
-  } else if ((tensor_strides[leading_dim] == 1) &&
-    (tensor_strides[fast_dim] >= std::max<int64_t>(1, n))) {
-    transpose_tensor = true;
-    tensor_ = c10::MaybeOwned<Tensor>::borrowed(tensor);
-    ld_tensor = tensor_strides[fast_dim];
-  } else {
-    transpose_tensor = !transpose_result;
-    // gemm call requires leading dimension and stride parameters to be non-zero
-    bool is_stride_non_zero = tensor.strides()[1] != 0 && tensor.strides()[2] != 0;
-    if (tensor.is_contiguous() && is_stride_non_zero) {
-      tensor_ = c10::MaybeOwned<Tensor>::borrowed(tensor);
-    } else {
-      tensor_ = c10::MaybeOwned<Tensor>::owned(tensor.clone(at::MemoryFormat::Contiguous));
-    }
-    ld_tensor = tensor_->strides()[1];
-  }
-
-  return tensor_;
-}
-
-namespace {
-
-Tensor& addmm_out_cuda_impl(Tensor& result, const Tensor& self, const Tensor& mat1, const Tensor& mat2, const Scalar& beta, const Scalar& alpha) {
-  // Make sure to keep addmm_cuda below in sync with this code; it
-  // preflights a check to try to avoid actually needing to call
-  // expand().
-  TORCH_CHECK(mat1.dim() == 2 && mat2.dim() == 2, "tensors must be 2-D");
-
-  TensorArg args[]{{result, "out", 0}, {self, "self", 1}, {mat1, "mat1", 2}, {mat2, "mat2", 3}};
-  checkAllSameGPU("addmm", args);
-
-  IntArrayRef mat1_sizes = mat1.sizes();
-  IntArrayRef mat2_sizes = mat2.sizes();
-  IntArrayRef self__sizes;
-  c10::MaybeOwned<Tensor> self_;
-  if (&result != &self) {
-    self_ = expand_size(self, {mat1_sizes[0], mat2_sizes[1]}, "addmm");
-    self__sizes = self_->sizes();
-  } else {
-    self_ = c10::MaybeOwned<Tensor>::borrowed(self);
-    self__sizes = self_->sizes();
-    TORCH_CHECK(result.dim() == 2, "tensors must be 2-D");
-    TORCH_CHECK(self__sizes[0] == mat1_sizes[0], "self_ dim 0 must match mat1 dim 0");
-    TORCH_CHECK(self__sizes[1] == mat2_sizes[1], "self_ dim 1 must match mat2 dim 1");
-  }
-
-  TORCH_CHECK(
-      mat1_sizes[1] == mat2_sizes[0],
-      "mat1 dim 1 must match mat2 dim 0",
-      " mat1 dim1:",
-      mat1_sizes[1],
-      " mat2 dim0: ",
-      mat2_sizes[0]);
-
-  if (&result != &self) {
-    at::native::resize_output(result, self__sizes);
-    if (beta.toComplexDouble() != 0.0) {
-      at::native::copy_(result, *self_);
-    }
-  }
-
-
-  IntArrayRef result_sizes = result.sizes();
-  if ((result_sizes[0] == 0) || (result_sizes[1] == 0)) {
-    return result;
-  }
-
-  bool transpose_result;
-  c10::MaybeOwned<Tensor> result_ = prepare_matrix_for_cublas(result, transpose_result);
-  bool transpose_mat1;
-  bool transpose_mat2;
-  c10::MaybeOwned<Tensor> mat1_ = prepare_matrix_for_cublas(transpose_result ? mat2 : mat1, transpose_mat1);
-  c10::MaybeOwned<Tensor> mat2_ = prepare_matrix_for_cublas(transpose_result ? mat1 : mat2, transpose_mat2);
-
-  if (transpose_result) {
-    transpose_mat1 = !transpose_mat1;
-    transpose_mat2 = !transpose_mat2;
-    mat1_sizes = mat1_->sizes();
-    mat2_sizes = mat2_->sizes();
-  }
-
-  int64_t m = mat1_sizes[transpose_result ? 1 : 0];
-  int64_t k = mat1_sizes[transpose_result ? 0 : 1];
-  int64_t n = mat2_sizes[transpose_result ? 0 : 1];
-  int64_t mat1_ld = mat1_->stride((transpose_mat1 == transpose_result) ? 1 : 0);
-  int64_t mat2_ld = mat2_->stride((transpose_mat2 == transpose_result) ? 1 : 0);
-  int64_t result_ld = result_->stride(transpose_result ? 0 : 1);
-  at::ScalarType scalar_type = self_->scalar_type();
-
-  if (mat1.numel() == 0) {
-    // By definition, when beta==0, values in self should be ignored. nans and infs
-    // should not propagate
-    if (beta.toComplexDouble() == 0.) {
-      return result.zero_();
-    }
-    // TODO: We could squeeze some perf by calling at::cuda::mul_out here instead, to bypass the dispatcher.
-    // That requires some fixing some internal build dependencies though.
-    return at::mul_out(
-        result,
-        self,
-        at::native::scalar_tensor(
-            beta,
-            self.scalar_type(),
-            c10::nullopt /* layout */,
-            at::kCPU,
-            c10::nullopt /* pin_memory */));
-  }
-
-  AT_DISPATCH_FLOATING_AND_COMPLEX_TYPES_AND2(at::ScalarType::Half, at::ScalarType::BFloat16, scalar_type, "addmm_cuda", [&] {
-    scalar_t alpha_val = alpha.to<scalar_t>();
-    scalar_t beta_val = beta.to<scalar_t>();
-    scalar_t* mat1_ptr = mat1_->data_ptr<scalar_t>();
-    scalar_t* mat2_ptr = mat2_->data_ptr<scalar_t>();
-    scalar_t* result_ptr = result_->data_ptr<scalar_t>();
-    at::cuda::blas::gemm<scalar_t>(
-      transpose_mat1 ? 't' : 'n',
-      transpose_mat2 ? 't' : 'n',
-      m, n, k,
-      alpha_val,
-      mat1_ptr, mat1_ld,
-      mat2_ptr, mat2_ld,
-      beta_val,
-      result_ptr, result_ld
-    );
-  });
-  if (!result.is_same(*result_)) {
-    result.copy_(*result_);
-  }
-  return result;
-}
-
-Tensor& baddbmm_out_cuda_impl(Tensor& result, const Tensor& self, const Tensor& batch1, const Tensor& batch2, const Scalar& beta, const Scalar& alpha) {
-  TORCH_CHECK(self.dim() == 3, "self must be a 3D tensor");
-  TORCH_CHECK(batch1.dim() == 3, "batch1 must be a 3D tensor");
-  TORCH_CHECK(batch2.dim() == 3, "batch2 must be a 3D tensor");
-
-  TensorArg args[]{{result, "out", 0}, {self, "self", 1}, {batch1, "batch1", 2}, {batch2, "batch2", 3}};
-  checkAllSameGPU("baddbmm", args);
-
-  IntArrayRef batch1_sizes = batch1.sizes();
-  IntArrayRef batch2_sizes = batch2.sizes();
-  IntArrayRef self_sizes = self.sizes();
-
-  TORCH_CHECK(self_sizes[0] == batch1_sizes[0], "self dim 0 must match batch1 dim 0");
-  TORCH_CHECK(self_sizes[0] == batch2_sizes[0], "self dim 0 must match batch2 dim 0");
-  TORCH_CHECK(self_sizes[1] == batch1_sizes[1], "self dim 1 must match batch1 dim 1");
-  TORCH_CHECK(self_sizes[2] == batch2_sizes[2], "self dim 2 must match batch2 dim 2");
-  TORCH_CHECK(batch1_sizes[2] == batch2_sizes[1], "batch1 dim 2 must match batch2 dim 1");
-
-  if (!result.is_same(self)) {
-    result.resize_as_(self);
-    if (beta.to<c10::complex<double>>() != 0.0) {
-      result.copy_(self);
-    }
-  }
-
-  // handle pathological cases that blas may not like
-  if (result.numel() == 0) {
-    return result;
-  } else if (batch1_sizes[2] == 0) {
-    if (beta.to<c10::complex<double>>() == 0.0) {
-      return result.zero_();
-    } else {
-      return result.mul_(beta);
-    }
-  }
-
-  bool transpose_result = false;
-  c10::MaybeOwned<Tensor> result_;
-  IntArrayRef result_strides = result.strides();
-  IntArrayRef result_sizes = result.sizes();
-
-  if ((result_strides[1] == 1) &&
-      ((result_sizes[2] == 1) || (result_strides[2] >= std::max<int64_t>(1, result_sizes[1])))) {
-    result_ = c10::MaybeOwned<Tensor>::borrowed(result);
-  } else if ((result_strides[2] == 1) &&
-    (result_sizes[1] == 1 || (result_strides[1] >= std::max<int64_t>(1, result_sizes[2])))) {
-    transpose_result = true;
-    result_ = c10::MaybeOwned<Tensor>::borrowed(result);
-  } else {
-    result_ = c10::MaybeOwned<Tensor>::owned(result.transpose(1, 2).clone(at::MemoryFormat::Contiguous).transpose(1, 2));
-  }
-
-  int leading_dim = transpose_result ? 1 : 2;
-
-  int64_t m = result_sizes[transpose_result ? 2 : 1];
-  int64_t n = result_sizes[leading_dim];
-  int64_t k = (transpose_result ? batch2 : batch1).sizes()[leading_dim];
-
-  int64_t lda, ldb, ldc;
-  bool transpose_batch1, transpose_batch2;
-  auto batch1_ = prepare_batch_matrix_for_cublas(transpose_result ? batch2 : batch1, transpose_batch1, lda, transpose_result, m, k);
-  auto batch2_ = prepare_batch_matrix_for_cublas(transpose_result ? batch1 : batch2, transpose_batch2, ldb, transpose_result, k, n);
-
-  ldc = result_->strides()[leading_dim];
-  int64_t num_batches = result_->sizes()[0];
-
-  AT_DISPATCH_FLOATING_AND_COMPLEX_TYPES_AND2(at::ScalarType::Half, at::ScalarType::BFloat16, self.scalar_type(), "baddbmm_cuda", [&] {
-    scalar_t alpha_val = alpha.to<scalar_t>();
-    scalar_t beta_val = beta.to<scalar_t>();
-    scalar_t* batch1_ptr = batch1_->data_ptr<scalar_t>();
-    scalar_t* batch2_ptr = batch2_->data_ptr<scalar_t>();
-    scalar_t* result_ptr = result_->data_ptr<scalar_t>();
-    at::cuda::blas::bgemm<scalar_t>(
-      transpose_batch1 ? 't' : 'n',
-      transpose_batch2 ? 't' : 'n',
-      m, n, k,
-      alpha_val,
-      batch1_ptr, lda, batch1_->strides()[0],
-      batch2_ptr, ldb, batch2_->strides()[0],
-      beta_val,
-      result_ptr, ldc, result_->strides()[0],
-      num_batches
-    );
-  });
-  if (!result.is_same(*result_)) {
-    result.copy_(*result_);
-  }
-  return result;
-}
-
-} // anonymous namespace
-
-Tensor& mm_out_cuda(const Tensor& self, const Tensor& mat2, Tensor& result) {
-  result.resize_({ self.size(0), mat2.size(1) });
-  return addmm_out_cuda_impl(result, result, self, mat2, 0, 1);
-}
-
-Tensor mm_cuda(const Tensor& self, const Tensor& mat2) {
-  Tensor result = at::empty({ self.size(0), mat2.size(1) }, self.options());
-  return addmm_out_cuda_impl(result, result, self, mat2, 0, 1);
-}
-
-Tensor& addmm_out_cuda(const Tensor &self,
-                        const Tensor &mat1, const Tensor &mat2,
-                        const Scalar& beta, const Scalar& alpha, Tensor &out) {
-  {
-    at::NoNamesGuard guard;
-    Tensor& result = addmm_out_cuda_impl(out, self, mat1, mat2, beta, alpha);
-  }
-  at::namedinference::propagate_names_for_addmm(out, mat1, mat2, self);
-  return out;
-}
-
-Tensor addmm_cuda(const Tensor& self, const Tensor& mat1, const Tensor& mat2,
-                  const Scalar& beta, const Scalar& alpha) {
-  TORCH_CHECK(mat1.dim() == 2 && mat2.dim() == 2, "tensors must be 2-D");
-  Tensor out = at::empty({mat1.sizes()[0], mat2.sizes()[1]}, self.options());
-  addmm_out_cuda(self, mat1, mat2, beta, alpha, out);
-  return out;
-}
-
-Tensor& addmm__cuda(Tensor& self, const Tensor& mat1, const Tensor& mat2,
-                    const Scalar& beta, const Scalar& alpha) {
-  addmm_out_cuda(self, mat1, mat2, beta, alpha, self);
-  return self;
-}
-
-Tensor& baddbmm_out_cuda(const Tensor& self, const Tensor& batch1, const Tensor& batch2, const Scalar& beta, const Scalar& alpha, Tensor &result) {
-  auto self_ = &result == &self
-    ? c10::MaybeOwned<Tensor>::borrowed(self)
-    : expand_size(self, {batch1.size(0), batch1.size(1), batch2.size(2)}, "baddbmm");
-  {
-    at::NoNamesGuard guard;
-    baddbmm_out_cuda_impl(result, *self_, batch1, batch2, beta, alpha);
-  }
-  namedinference::propagate_names_if_nonempty(
-       result,
-       namedinference::compute_baddbmm_outnames(result, batch1, batch2, self));
-  return result;
-}
-
-Tensor baddbmm_cuda(const Tensor& self, const Tensor& batch1, const Tensor& batch2, const Scalar& beta, const Scalar& alpha) {
-  Tensor out = at::empty({0}, self.options());
-  return baddbmm_out_cuda(self, batch1, batch2, beta, alpha, out);
-}
-
-Tensor& baddbmm__cuda(Tensor& self, const Tensor& batch1, const Tensor& batch2, const Scalar& beta, const Scalar& alpha) {
-  return baddbmm_out_cuda(self, batch1, batch2, beta, alpha, self);
-}
-
-Tensor& bmm_out_cuda(const Tensor& batch1, const Tensor& batch2, Tensor &result) {
-  TORCH_CHECK(batch1.dim() == 3, "batch1 must be a 3D tensor");
-  TORCH_CHECK(batch2.dim() == 3, "batch2 must be a 3D tensor");
-  at::native::resize_output(result, {batch1.sizes()[0], batch1.sizes()[1], batch2.sizes()[2]});
-  Scalar beta(0.0);
-  Scalar alpha(1.0);
-  {
-    NoNamesGuard guard;
-    baddbmm_out_cuda_impl(result, result, batch1, batch2, beta, alpha);
-  }
-  namedinference::propagate_names_if_nonempty(
-      result,
-      namedinference::compute_bmm_outnames(result, batch1, batch2));
-  return result;
-}
-
-Tensor bmm_cuda(const Tensor& self, const Tensor& mat2) {
-  TORCH_CHECK(self.dim() == 3, "self must be a 3D tensor");
-  TORCH_CHECK(mat2.dim() == 3, "batch2 must be a 3D tensor");
-  Tensor result = at::empty({self.sizes()[0], self.sizes()[1], mat2.sizes()[2]}, self.options());
-  return native::bmm_out_cuda(self, mat2, result);
-}
-
-namespace {
-
-inline void dot_check(const Tensor& self, const Tensor& other) {
-  TORCH_CHECK(
-      self.dim() == 1 && other.dim() == 1,
-      "1D tensors expected, but got ",
-      self.dim(),
-      "D and ",
-      other.dim(),
-      "D tensors");
-  TORCH_CHECK(
-      self.scalar_type() == other.scalar_type(),
-      "dot : expected both vectors to have same dtype, but found ",
-      self.scalar_type(),
-      " and ",
-      other.scalar_type());
-  TORCH_CHECK(
-      self.numel() == other.numel(),
-      "inconsistent tensor size, expected tensor [",
-      self.numel(),
-      "] and src [",
-      other.numel(),
-      "] to have the same number of elements, but got ",
-      self.numel(),
-      " and ",
-      other.numel(),
-      " elements respectively");
-  TORCH_CHECK(
-      self.device() == other.device(),
-      "expected all tensors to be on the same device. Found: ",
-      self.device(),
-      ", ",
-      other.device());
-  TORCH_CHECK(
-      (self.numel() <= INT_MAX) && (self.stride(0) <= INT_MAX) &&
-          (other.stride(0) <= INT_MAX),
-      "dot only supports n, incx, incy with the bound [val] <= %d",
-      INT_MAX);
-}
-
-} // anonymous namespace
-
-Tensor dot_cuda(const Tensor& self, const Tensor& other) {
-  at::NoNamesGuard guard;
-
-  dot_check(self, other);
-
-  const int n = static_cast<int>(self.numel());
-  int incx = static_cast<int>(self.stride(0));
-  int incy = static_cast<int>(other.stride(0));
-  if (n == 1) {
-    incx = 1;
-    incy = 1;
-  }
-
-  return AT_DISPATCH_FLOATING_AND_COMPLEX_TYPES_AND1(ScalarType::Half, self.scalar_type(), "dot", [&] {
-    Tensor result = at::empty({}, self.options());
-
-    auto handle = at::cuda::getCurrentCUDABlasHandle();
-    at::cuda::blas::PointerModeGuard pointerModeGuard(handle, CUBLAS_POINTER_MODE_DEVICE);
-    at::cuda::blas::dot<scalar_t>(
-        handle,
-        n,
-        self.data_ptr<scalar_t>(),
-        incx,
-        other.data_ptr<scalar_t>(),
-        incy,
-        result.data_ptr<scalar_t>());
-
-    return result;
-  });
-}
-
-Tensor vdot_cuda(const Tensor& self, const Tensor& other) {
-  if (!self.is_complex()) {
-    return dot_cuda(self, other);
-  }
-
-  at::NoNamesGuard guard;
-  dot_check(self, other);
-
-  const int n = static_cast<int>(self.numel());
-  int incx = static_cast<int>(self.stride(0));
-  int incy = static_cast<int>(other.stride(0));
-  if (n == 1) {
-    incx = 1;
-    incy = 1;
-  }
-
-  return AT_DISPATCH_COMPLEX_TYPES(self.scalar_type(), "vdot", [&] {
-    Tensor result = at::empty({}, self.options());
-
-    auto handle = at::cuda::getCurrentCUDABlasHandle();
-    at::cuda::blas::PointerModeGuard pointerModeGuard(
-        handle, CUBLAS_POINTER_MODE_DEVICE);
-    at::cuda::blas::vdot<scalar_t>(
-        handle,
-        n,
-        self.data_ptr<scalar_t>(),
-        incx,
-        other.data_ptr<scalar_t>(),
-        incy,
-        result.data_ptr<scalar_t>());
-
-    return result;
-  });
-}
-
-namespace {
-
-=======
->>>>>>> 84500d03
 void addr_kernel_cuda(TensorIterator &iter, const Scalar& beta, const Scalar& alpha) {
   if (iter.dtype() == ScalarType::Bool) {
     using scalar_t = bool;

#include <ATen/native/Activation.h>

#include <ATen/ATen.h>
#include <ATen/CPUApplyUtils.h>
#include <ATen/Dispatch.h>
#include <ATen/NativeFunctions.h>
#include <ATen/native/TensorIterator.h>
#include <ATen/Parallel.h>
#if defined(C10_MOBILE) && defined(USE_XNNPACK)
#include <ATen/native/xnnpack/Engine.h>
#endif
#include <ATen/core/DistributionsHelper.h>

#include <c10/util/irange.h>

namespace at {
namespace meta {
// computes `result = self <= threshold ? value : other`
// other is `self` in threshold() and `grad` in threshold_backward()
TORCH_META_FUNC(threshold)(const Tensor& self, const Scalar& threshold, const Scalar& value) {
  const Tensor& result = maybe_get_output();
  build(TensorIteratorConfig()
    .set_check_mem_overlap(false)  // threshold is idempotent, so overlap is okay
    .add_borrowed_output(result)
    .add_borrowed_input(self)
    .add_borrowed_input(self) // other
    .allow_cpu_scalars(true)
    .promote_inputs_to_common_dtype(true)
    .cast_common_dtype_to_outputs(true)
    .enforce_safe_casting_to_output(true));
}
// computes `result = self <= threshold ? value : other`
// other is `self` in threshold() and `grad` in threshold_backward()
TORCH_META_FUNC(threshold_backward)(const Tensor& grad, const Tensor& self, const Scalar& threshold) {
  const Tensor& gradInput = maybe_get_output();
  build(TensorIteratorConfig()
    .set_check_mem_overlap(false)  // threshold is idempotent, so overlap is okay
    .add_borrowed_output(gradInput)
    .add_borrowed_input(self)
    .add_borrowed_input(grad)  // other
    .allow_cpu_scalars(true)
    .promote_inputs_to_common_dtype(true)
    .cast_common_dtype_to_outputs(true)
    .enforce_safe_casting_to_output(true));
}

TORCH_META_FUNC(elu) (
  const Tensor& self, const Scalar& alpha, const Scalar& scale, const Scalar& input_scale
) {
  build_unary_op(maybe_get_output(), self);
}

TORCH_META_FUNC(elu_backward) (
  const Tensor& grad_output,
  const Scalar& alpha,
  const Scalar& scale,
  const Scalar& input_scale,
  bool is_result,
  const Tensor& self_or_result
) {
  TORCH_CHECK(
    !is_result || alpha.to<double>() >= 0.0,
    "In-place elu backward calculation is triggered with a negative slope which is not supported. "
    "This is caused by calling in-place forward function with a negative slope, "
    "please call out-of-place version instead.");

  build_borrowing_binary_op(maybe_get_output(), grad_output, self_or_result);
}

TORCH_META_FUNC(silu) (const Tensor& self) {
  build_unary_op(maybe_get_output(), self);
}

TORCH_META_FUNC(softplus) (
  const Tensor& self, const Scalar& beta, const Scalar& threshold
) {
  build_unary_op(maybe_get_output(), self);
}

TORCH_META_FUNC(softplus_backward) (
  const Tensor& grad_output,
  const Tensor& self,
  const Scalar& beta,
  const Scalar& threshold,
  const Tensor& output
) {
  build_borrowing_binary_op(maybe_get_output(), grad_output, self);
}

TORCH_META_FUNC(leaky_relu) (
  const Tensor& self, const Scalar& negval
) {
  build_unary_op(maybe_get_output(), self);
}

// Note: leakyReLu backward calculation doesn't support in-place call with negative slope.
// The reason is that for in-place forward call, the forward result will be saved into autograd
// node instead of the input itself, when calculating backward gradient, there is no way to know
// whether the original input for current node is positive or not if the input slope is
// negative. eg. forward is 2, slope is -0.2, the original input for this node could be
// either 2, or -10, so no way to get a correct backward gradient in this case.
TORCH_META_FUNC(leaky_relu_backward) (
  const Tensor& grad_output,
  const Tensor& self_or_result,
  const Scalar& negval,
  bool is_result
) {
  TORCH_CHECK(
    !is_result || negval.to<double>() >= 0.0,
    "In-place leakyReLu backward calculation is triggered with a negative slope which is not supported. "
    "This is caused by calling in-place forward function with a negative slope, "
    "please call out-of-place version instead. File an issue at https://github.com/pytorch/pytorch if you do "
    "require supporting in-place leakRelu backward calculation with negative slope");

  build_borrowing_binary_op(maybe_get_output(), self_or_result, grad_output);
}

TORCH_META_FUNC(hardsigmoid) (const Tensor& self) {
  build_unary_op(maybe_get_output(), self);
}

TORCH_META_FUNC(hardsigmoid_backward) (const Tensor& grad_output, const Tensor& self) {
  build_borrowing_binary_op(maybe_get_output(), grad_output, self);
}

TORCH_META_FUNC(hardshrink_backward) (
  const Tensor & grad, const Tensor & self, const Scalar& lambd
) {
  build_binary_op(maybe_get_output(), grad, self);
}

static inline void softshrink_check(const Scalar& lambd) {
  double lamb = lambd.to<double>();
  TORCH_CHECK(lamb >= 0, "lambda must be greater or equal to 0, but found to be ", lamb, ".");
}

TORCH_META_FUNC(softshrink) (
  const Tensor & self, const Scalar& lambd
) {
  softshrink_check(lambd);
  build_unary_op(maybe_get_output(), self);
}

TORCH_META_FUNC(softshrink_backward) (
  const Tensor & grad, const Tensor & self, const Scalar& lambd
) {
  build_binary_op(maybe_get_output(), grad, self);
}

} // namespace meta

namespace native {

static const double SELU_ALPHA = 1.6732632423543772848170429916717;
static const double SELU_SCALE = 1.0507009873554804934193349852946;

// NOLINTNEXTLINE(cppcoreguidelines-avoid-non-const-global-variables)
DEFINE_DISPATCH(elu_stub);
// NOLINTNEXTLINE(cppcoreguidelines-avoid-non-const-global-variables)
DEFINE_DISPATCH(elu_backward_stub);
// NOLINTNEXTLINE(cppcoreguidelines-avoid-non-const-global-variables)
DEFINE_DISPATCH(softplus_stub);
// NOLINTNEXTLINE(cppcoreguidelines-avoid-non-const-global-variables)
DEFINE_DISPATCH(softplus_backward_stub);
// NOLINTNEXTLINE(cppcoreguidelines-avoid-non-const-global-variables)
DEFINE_DISPATCH(log_sigmoid_cpu_stub);
// NOLINTNEXTLINE(cppcoreguidelines-avoid-non-const-global-variables)
DEFINE_DISPATCH(log_sigmoid_backward_cpu_stub);
// NOLINTNEXTLINE(cppcoreguidelines-avoid-non-const-global-variables)
DEFINE_DISPATCH(threshold_stub);
// NOLINTNEXTLINE(cppcoreguidelines-avoid-non-const-global-variables)
DEFINE_DISPATCH(hardtanh_backward_stub);
// NOLINTNEXTLINE(cppcoreguidelines-avoid-non-const-global-variables)
DEFINE_DISPATCH(hardsigmoid_stub);
// NOLINTNEXTLINE(cppcoreguidelines-avoid-non-const-global-variables)
DEFINE_DISPATCH(hardsigmoid_backward_stub);
// NOLINTNEXTLINE(cppcoreguidelines-avoid-non-const-global-variables)
DEFINE_DISPATCH(hardswish_stub);
// NOLINTNEXTLINE(cppcoreguidelines-avoid-non-const-global-variables)
DEFINE_DISPATCH(hardswish_backward_stub);
// NOLINTNEXTLINE(cppcoreguidelines-avoid-non-const-global-variables)
DEFINE_DISPATCH(hardshrink_stub);
// NOLINTNEXTLINE(cppcoreguidelines-avoid-non-const-global-variables)
DEFINE_DISPATCH(softshrink_stub);
// NOLINTNEXTLINE(cppcoreguidelines-avoid-non-const-global-variables)
DEFINE_DISPATCH(shrink_backward_stub);
// NOLINTNEXTLINE(cppcoreguidelines-avoid-non-const-global-variables)
DEFINE_DISPATCH(leaky_relu_stub);
// NOLINTNEXTLINE(cppcoreguidelines-avoid-non-const-global-variables)
DEFINE_DISPATCH(leaky_relu_backward_stub);
// NOLINTNEXTLINE(cppcoreguidelines-avoid-non-const-global-variables)
DEFINE_DISPATCH(silu_stub);
// NOLINTNEXTLINE(cppcoreguidelines-avoid-non-const-global-variables)
DEFINE_DISPATCH(silu_backward_stub);

TORCH_IMPL_FUNC(elu_out) (
  const Tensor& self, const Scalar& alpha, const Scalar& scale, const Scalar& input_scale, const Tensor& result
) {
  elu_stub(device_type(), *this, alpha, scale, input_scale);
}

TORCH_IMPL_FUNC(elu_backward_out) (
  const Tensor& grad_output,
  const Scalar& alpha,
  const Scalar& scale,
  const Scalar& input_scale,
  bool is_result,
  const Tensor& self_or_result,
  const Tensor& grad_input
) {
  elu_backward_stub(device_type(), *this, alpha, scale, input_scale, is_result);
}

TORCH_IMPL_FUNC(silu_out) (
  const Tensor& self, const Tensor& result
) {
  silu_stub(device_type(), *this);
}

TORCH_IMPL_FUNC(softplus_out) (
  const Tensor& self, const Scalar& beta, const Scalar& threshold, const Tensor& result
) {
  softplus_stub(device_type(), *this, beta, threshold);
}

TORCH_IMPL_FUNC(softplus_backward_out) (
  const Tensor& grad_output,
  const Tensor& self,
  const Scalar& beta,
  const Scalar& threshold,
  const Tensor& output,
  const Tensor& grad_input
) {
  softplus_backward_stub(device_type(), *this, beta, threshold);
}

TORCH_IMPL_FUNC(leaky_relu_out) (
  const Tensor& self, const Scalar& negval, const Tensor& result
) {
  leaky_relu_stub(device_type(), *this, negval);
}

TORCH_IMPL_FUNC(leaky_relu_backward_out) (
  const Tensor& grad_output,
  const Tensor& self_or_result,
  const Scalar& negval,
  bool is_result,
  const Tensor& grad_input
) {
  leaky_relu_backward_stub(device_type(), *this, negval);
}

TORCH_IMPL_FUNC(hardsigmoid_out) (
  const Tensor& self, const Tensor& result
) {
  hardsigmoid_stub(device_type(), *this);
}

TORCH_IMPL_FUNC(hardsigmoid_backward_out) (
  const Tensor& grad_output, const Tensor& self, const Tensor& grad_input
) {
  hardsigmoid_backward_stub(device_type(), *this);
}

TORCH_IMPL_FUNC(hardshrink_backward_out) (
  const Tensor & grad, const Tensor & self, const Scalar& lambd, const Tensor& grad_input
) {
  shrink_backward_stub(device_type(), *this, lambd);
}

TORCH_IMPL_FUNC(softshrink_out) (
  const Tensor & self, const Scalar& lambd, const Tensor& result
) {
  softshrink_stub(device_type(), *this, lambd);
}

TORCH_IMPL_FUNC(softshrink_backward_out) (
  const Tensor & grad, const Tensor & self, const Scalar& lambd, const Tensor& grad_input
) {
  shrink_backward_stub(device_type(), *this, lambd);
}

Tensor hardtanh(const Tensor& self, const Scalar& min, const Scalar& max) {
  return at::clamp(self, min, max);
}

Tensor& hardtanh_out(const Tensor& self, const Scalar& min, const Scalar& max, Tensor& result) {
  return at::clamp_out(result, self, min, max);
}

Tensor& hardtanh_(Tensor& self, const Scalar& min, const Scalar& max) {
  return at::clamp_(self, min, max);
}

Tensor& hardtanh_backward_out(const Tensor& grad_output, const Tensor& self, const Scalar& min, const Scalar& max, Tensor& grad_input) {
  auto iter = TensorIterator::borrowing_binary_op(grad_input, grad_output, self);
  hardtanh_backward_stub(iter.device_type(), iter, min, max);
  return grad_input;
}

Tensor hardtanh_backward(const Tensor& grad_output, const Tensor& self, const Scalar& min, const Scalar& max) {
  Tensor result;
  auto iter = TensorIterator::borrowing_binary_op(result, grad_output, self);
  hardtanh_backward_stub(iter.device_type(), iter, min, max);
  return iter.output();
}

Tensor hardswish(const Tensor& self) {
  #if defined(C10_MOBILE) && defined(USE_XNNPACK)
  if (xnnpack::use_hardswish(self)) {
    return xnnpack::hardswish(self);
  }
  #endif
  Tensor result;
  auto iter = TensorIterator::unary_op(result, self);
  hardswish_stub(iter.device_type(), iter);
  return iter.output();
}

Tensor& hardswish_out(const Tensor& self, Tensor& result) {
  auto iter = TensorIterator::unary_op(result, self);
  hardswish_stub(iter.device_type(), iter);
  return result;
}

Tensor& hardswish_(Tensor& self) {
  #if defined(C10_MOBILE) && defined(USE_XNNPACK)
  if (xnnpack::use_hardswish(self)) {
    xnnpack::hardswish_(self);
    return self;
  }
  #endif
  auto iter = TensorIterator::unary_op(self, self);
  hardswish_stub(iter.device_type(), iter);
  return self;
}

Tensor hardswish_backward(const Tensor& grad_output, const Tensor& self) {
  Tensor grad_input;
  auto iter = TensorIterator::borrowing_binary_op(grad_input, grad_output, self);
  hardswish_backward_stub(iter.device_type(), iter);
  return iter.output();
}

Tensor relu(const Tensor & self) {
  return at::clamp_min(self, 0);
}

Tensor & relu_(Tensor & self) {
  return at::clamp_min_(self, 0);
}

Tensor selu(const Tensor & self) {
  return at::elu(self, SELU_ALPHA, SELU_SCALE);
}

Tensor relu6(const Tensor & self) {
  return at::hardtanh(self, /*min_val=*/0, /*max_val=*/6);
}

Tensor & selu_(Tensor & self) {
  return at::elu_(self, SELU_ALPHA, SELU_SCALE);
}

Tensor & relu6_(Tensor & self) {
  return at::hardtanh_(self, /*min_val=*/0, /*max_val=*/6);
}

Tensor celu(const Tensor & self, const Scalar& alpha) {
  TORCH_CHECK(alpha.to<double>() != 0,
      "ZeroDivisionError: alpha cannot be 0 for CELU");
  double inv_alpha = 1. / alpha.to<double>();
  return at::elu(self, alpha, Scalar(1.0), Scalar(inv_alpha));
}

Tensor & celu_(Tensor & self, const Scalar& alpha) {
  TORCH_CHECK(alpha.to<double>() != 0,
      "ZeroDivisionError: alpha cannot be 0 for CELU");
  double inv_alpha = 1. / alpha.to<double>();
  return at::elu_(self, alpha, Scalar(1.0), Scalar(inv_alpha));
}

Tensor silu_backward(
    const Tensor& grad_output,
    const Tensor& input) {
  Tensor grad_input = at::empty({0}, input.options());
  auto iter = TensorIterator::borrowing_binary_op(grad_input, grad_output, input);
  silu_backward_stub(iter.device_type(), iter);
  return grad_input;
}

Tensor math_silu_backward(
    const Tensor& grad_output,
    const Tensor& input) {
  auto input_sigmoid = at::sigmoid(input);
  return grad_output * (input_sigmoid * (1 + input * (1 - input_sigmoid)));
}

template <typename scalar_t>
inline void _rrelu_with_noise_train(
    Tensor& output,
    const Tensor& input,
    const Tensor& noise,
    const Scalar& lower_,
    const Scalar& upper_,
    c10::optional<Generator> generator) {
  scalar_t lower = lower_.to<scalar_t>();
  scalar_t upper = upper_.to<scalar_t>();
  Tensor tmp_tensor = output.contiguous();
  scalar_t* output_data = tmp_tensor.data_ptr<scalar_t>();
  scalar_t* input_data = input.data_ptr<scalar_t>();
  scalar_t* noise_data = noise.data_ptr<scalar_t>();
  auto gen  = at::get_generator_or_default<CPUGeneratorImpl>(generator, detail::getDefaultCPUGenerator());
  std::lock_guard<std::mutex> lock(gen->mutex_);
  for (int64_t i = 0; i < input.numel(); i++) {
    if (input_data[i] <= 0) {
      at::uniform_real_distribution<double> uniform(lower, upper);
      const scalar_t r = (scalar_t)uniform(gen);
      output_data[i] = input_data[i] * r;
      noise_data[i] = r;
    } else {
      noise_data[i] = 1;
      output_data[i] = input_data[i];
    }
  }
  if (!output.is_contiguous()) {
    output.copy_(tmp_tensor);
  }
}

Tensor& rrelu_with_noise_out_cpu(const Tensor& self,
    const Tensor& noise,
    const Scalar& lower,
    const Scalar& upper,
    bool training,
    c10::optional<Generator> generator,
    Tensor& output) {
  if (training) {
    AT_DISPATCH_FLOATING_TYPES(self.scalar_type(), "rrelu_with_noise_out_cpu", [&] {
      _rrelu_with_noise_train<scalar_t>(output, self.contiguous(), noise, lower, upper, generator);
    });
    return output;
  } else {
    auto lower_tensor = scalar_to_tensor(lower);
    auto upper_tensor = scalar_to_tensor(upper);
    auto negative = (lower_tensor + upper_tensor) / 2;
    Scalar negative_slope = negative.item();
    return at::leaky_relu_out(output, self, negative_slope);
  }
}

Tensor rrelu_with_noise_cpu(
    const Tensor& self,
    const Tensor& noise,
    const Scalar& lower,
    const Scalar& upper,
    bool training,
    c10::optional<Generator> generator) {
  auto output = at::empty_like(self, LEGACY_CONTIGUOUS_MEMORY_FORMAT);
  return at::native::rrelu_with_noise_out_cpu(
      self, noise, lower, upper, training, generator, output);
}

Tensor& rrelu_with_noise_cpu_(
    Tensor& self,
    const Tensor& noise,
    const Scalar& lower,
    const Scalar& upper,
    bool training,
    c10::optional<Generator> generator) {
  return at::native::rrelu_with_noise_out_cpu(
      self, noise, lower, upper, training, generator, self);
}

Tensor rrelu_with_noise_backward(
    const Tensor& grad_output,
    const Tensor& self_or_result,
    const Tensor& noise,
    const Scalar& lower,
    const Scalar& upper,
    bool training,
    bool is_result) {
  auto lower_tensor = scalar_to_tensor(lower);
  auto upper_tensor = scalar_to_tensor(upper);
  if (training && (upper_tensor - lower_tensor).item().to<float>() > 1E-6) {
    return grad_output.mul(noise);
  } else {
    auto negative = (lower_tensor + upper_tensor) / 2;
    Scalar negative_slope = negative.item();
    return at::leaky_relu_backward(grad_output, self_or_result, negative_slope, is_result);
  }
}

Tensor rrelu(const Tensor & self, const Scalar& lower, const Scalar& upper, bool training, c10::optional<Generator> generator) {
  return at::rrelu_with_noise(self, at::empty_like(self, LEGACY_CONTIGUOUS_MEMORY_FORMAT), lower, upper, training, generator);
}

Tensor & rrelu_(Tensor & self, const Scalar& lower, const Scalar& upper, bool training, c10::optional<Generator> generator) {
  return at::rrelu_with_noise_(self, at::empty_like(self, LEGACY_CONTIGUOUS_MEMORY_FORMAT), lower, upper, training, generator);
}

TORCH_IMPL_FUNC(threshold_out)(const Tensor& self, const Scalar& threshold, const Scalar& value, const Tensor& result) {
  threshold_stub(device_type(), *this, threshold, value);
}

TORCH_IMPL_FUNC(threshold_backward_out)(const Tensor& grad, const Tensor& self, const Scalar& threshold, const Tensor& gradInput) {
  threshold_stub(device_type(), *this, threshold, 0);
}

// -----------------------------------
// prelu forward
// -----------------------------------
template <typename scalar_t>
void inline prelu_cpu_kernel_share_weights(
  Tensor& result,
  const Tensor& input,
  const Tensor& weight) {

  int64_t input_numel = input.numel();
  auto result_data = result.data_ptr<scalar_t>();
  auto input_data = input.data_ptr<scalar_t>();
  auto weight_val = weight.data_ptr<scalar_t>()[0];

  at::parallel_for(0, input_numel, 1000, [&](int64_t start, int64_t end) {
    for (auto i = start; i < end; i++) {
      scalar_t input_data_val = input_data[i];
      // to allow for compiler optimization, here splitting into two lines:
      scalar_t r = (input_data_val > 0) ? scalar_t(1) : weight_val;
      result_data[i] = r * input_data_val;
    }
  });
}

template <typename scalar_t>
void inline prelu_cpu_kernel_multi_weights(
  Tensor& result,
  const Tensor& input,
  const Tensor& weight,
  int64_t input_dim0_size,
  int64_t channel_size,
  int64_t input_stride0,
  int64_t input_stride1) {

  scalar_t* result_data = result.data_ptr<scalar_t>();
  scalar_t* input_data = input.data_ptr<scalar_t>();
  scalar_t* weight_data = weight.data_ptr<scalar_t>();

  auto loop = [&](int64_t start, int64_t end) {
    for (const auto i : c10::irange(start, end)) {
      int64_t offset = i * channel_size * input_stride1;
      scalar_t* n_input_data = input_data + offset;
      scalar_t* n_result_data = result_data + offset;
      for (const auto j : c10::irange(channel_size)) {
        for (const auto k : c10::irange(input_stride1)) {
          // to allow for compiler optimization, here splitting into two lines:
          scalar_t w = (n_input_data[k] > 0) ? scalar_t(1) : weight_data[j];
          n_result_data[k] = w * n_input_data[k];
        }
        n_input_data += input_stride1;
        n_result_data += input_stride1;
      }
    }
  };
  if (input.numel() > 1000) {
    at::parallel_for(0, input_dim0_size, 0, loop);
  } else {
    loop(0, input_dim0_size);
  }
}

Tensor prelu_cpu(const Tensor& self, const Tensor& weight_) {
  auto input = self.contiguous();
  auto weight = weight_.contiguous();

  TORCH_CHECK(input.is_contiguous());
  TORCH_CHECK(weight.is_contiguous());

  int64_t weight_num = weight.numel();
  Tensor result = at::empty_like(input, LEGACY_CONTIGUOUS_MEMORY_FORMAT);
  auto strides = input.strides();

  // case1: shared weight for all channels
  if (weight_num == 1) {
    AT_DISPATCH_FLOATING_TYPES(input.scalar_type(), "prelu_cpu", [&] {
      prelu_cpu_kernel_share_weights<scalar_t>(result, input, weight);
    });
  }
  else { // case2: multiple weights, one for each channel
    int64_t input_ndim = input.dim();
    TORCH_CHECK(input_ndim > 0, "Not allow zero-dim input tensor.");

    int64_t channel_size = 1; // channel_size default to 1
    int64_t input_dim0_size = 1, input_stride0 = 1, input_stride1 = 1;

    if (input_ndim > 1) {
      channel_size = input.size(1); // channel is the 2nd dim of input
      input_dim0_size = input.size(0);
      input_stride0 = strides[0];
      input_stride1 = strides[1];
    }
    TORCH_CHECK(channel_size == weight_num,
      "Mismatch of parameter numbers and input channel size. Found parameter numbers = ", weight_num,
      " and channel size = ", channel_size, ".");

    AT_DISPATCH_FLOATING_TYPES(input.scalar_type(), "prelu_cpu", [&] {
      prelu_cpu_kernel_multi_weights<scalar_t>(
        result,
        input,
        weight,
        input_dim0_size,
        channel_size,
        input_stride0,
        input_stride1);
    });
  }
  return result;
}

// -----------------------------------
// prelu backward
// -----------------------------------
template <typename scalar_t>
void inline prelu_cpu_backward_kernel_share_weights(
  const Tensor& input,
  const Tensor& weight,
  const Tensor& grad_out,
  Tensor& input_grad,
  Tensor& weight_grad) {

  int64_t input_numel = input.numel();
  auto input_data = input.data_ptr<scalar_t>();
  auto weight_val = weight.data_ptr<scalar_t>()[0];
  auto grad_out_data = grad_out.data_ptr<scalar_t>();
  auto input_grad_data = input_grad.data_ptr<scalar_t>();
  auto weight_grad_data = weight_grad.data_ptr<scalar_t>();

  scalar_t sum = at::parallel_reduce(0, input_numel, 1000, scalar_t(0),
      [&](int64_t start, int64_t end, scalar_t ident) -> scalar_t {
    scalar_t partial_sum = ident;
    for (auto i = start; i < end; i++) {
      scalar_t input_data_val = input_data[i];
      scalar_t grad_out_data_val = grad_out_data[i];
      // to allow for compiler optimization, here splitting into two lines:
      scalar_t w = (input_data_val > 0) ? scalar_t(1) : weight_val;
      input_grad_data[i] = w * grad_out_data_val;
      // to allow for compiler optimization, here splitting into two lines:
      scalar_t mask = (input_data_val > 0) ? scalar_t(0) : scalar_t(1);
      partial_sum += mask * input_data_val * grad_out_data_val;
    }
    return partial_sum;
  }, std::plus<scalar_t>());
  weight_grad_data[0] = sum;
}

template <typename scalar_t>
void inline prelu_cpu_backward_kernel_multi_weights(
  const Tensor& input,
  const Tensor& weight,
  const Tensor& grad_out,
  Tensor& input_grad,
  Tensor& weight_grad_collector,
  int64_t input_dim0_size,
  int64_t channel_size,
  int64_t input_stride0,
  int64_t input_stride1) {

  auto input_data = input.data_ptr<scalar_t>();
  auto weight_data = weight.data_ptr<scalar_t>();
  auto grad_out_data = grad_out.data_ptr<scalar_t>();
  auto input_grad_data = input_grad.data_ptr<scalar_t>();
  auto weight_grad_collector_data = weight_grad_collector.data_ptr<scalar_t>();

  auto loop = [&](int64_t start, int64_t end) {
    for (const auto i : c10::irange(start, end)) {
      for (const auto j : c10::irange(channel_size)) {
        for (const auto k : c10::irange(input_stride1)) {
          int64_t pos = i * input_stride0 + j * input_stride1 + k;
          scalar_t weight_data_val = weight_data[j];
          scalar_t input_data_val = input_data[pos];
          scalar_t grad_out_data_val = grad_out_data[pos];
          // to allow for compiler optimization, here splitting into two lines:
          scalar_t w = (input_data_val > 0) ? scalar_t(1) : weight_data_val;
          input_grad_data[pos] = w * grad_out_data_val;
          // to allow for compiler optimization, here splitting into two lines:
          scalar_t mask = (input_data_val > 0) ? scalar_t(0) : scalar_t(1);
          weight_grad_collector_data[pos] = mask * input_data_val * grad_out_data_val;
        }
      }
    }
  };
  if (input.numel() > 1000) {
    at::parallel_for(0, input_dim0_size, 0, loop);
  } else {
    loop(0, input_dim0_size);
  }
}

std::tuple<Tensor, Tensor> prelu_backward_cpu(const Tensor& grad_out_, const Tensor& self, const Tensor& weight_) {
  auto input = self.contiguous();
  auto grad_out = grad_out_.contiguous();
  auto weight = weight_.contiguous();

  TORCH_CHECK(input.is_contiguous());
  TORCH_CHECK(grad_out.is_contiguous());
  TORCH_CHECK(weight.is_contiguous());

  int64_t weight_num = weight.numel();
  auto strides = input.strides();
  auto dims = input.dim();

  Tensor input_grad = at::empty_like(input, LEGACY_CONTIGUOUS_MEMORY_FORMAT);
  Tensor weight_grad = at::empty_like(weight, LEGACY_CONTIGUOUS_MEMORY_FORMAT);
  Tensor weight_grad_collector = at::empty_like(input, LEGACY_CONTIGUOUS_MEMORY_FORMAT);

  // case1: shared parameter for all channels
  if (weight_num == 1) {
    AT_DISPATCH_FLOATING_TYPES(input.scalar_type(), "prelu_backward_cpu", [&] {
      prelu_cpu_backward_kernel_share_weights<scalar_t>(input, weight, grad_out, input_grad, weight_grad);
    });
  }
  else { // case2: multiple parameters, one for each channel
    int64_t input_ndim = input.dim();
    TORCH_CHECK(input_ndim > 0, "Not allow zero-dim input tensor.");

    int64_t channel_size = 1; // channel_size default to 1
    int64_t input_dim0_size = 1, input_stride0 = 1, input_stride1 = 1;

    if (input_ndim > 1) {
      channel_size = input.size(1); // channel is the 2nd dim of input
      input_dim0_size = input.size(0);
      input_stride0 = strides[0];
      input_stride1 = strides[1];
    }
    TORCH_CHECK(channel_size == weight_num,
      "Mismatch of parameter numbers and input channel size. Found parameter numbers = ", weight_num,
      " and channel size = ", channel_size, ".");

    AT_DISPATCH_FLOATING_TYPES(input.scalar_type(), "prelu_backward_cpu", [&] {
      prelu_cpu_backward_kernel_multi_weights<scalar_t>(
        input,
        weight,
        grad_out,
        input_grad,
        weight_grad_collector,
        input_dim0_size,
        channel_size,
        input_stride0,
        input_stride1);
    });
    // update weight_grad
    std::vector<int64_t> reduce_dims;
    reduce_dims.push_back(0);
    if (dims > 2) {
      for(int64_t i = 2; i < dims; i++) reduce_dims.push_back(i);
    }
    weight_grad = weight_grad_collector.sum(reduce_dims);
  }
  return std::tuple<Tensor, Tensor>{input_grad, weight_grad};
}

// -----------------------------------
// hardshrink
// -----------------------------------
Tensor hardshrink(const Tensor & self, const Scalar& lambd) {
  auto out_tensor = at::empty_like(self, LEGACY_CONTIGUOUS_MEMORY_FORMAT);
  auto iter = TensorIterator::unary_op(out_tensor, self);
  hardshrink_stub(iter.device_type(), iter, lambd);
  return out_tensor;
}

<<<<<<< HEAD
=======
Tensor hardshrink_backward(const Tensor & grad, const Tensor & self, const Scalar& lambd) {
  auto out_tensor = at::empty_like(self, LEGACY_CONTIGUOUS_MEMORY_FORMAT);
  auto iter = TensorIterator::borrowing_binary_op(out_tensor, grad, self);
  shrink_backward_stub(iter.device_type(), iter, lambd);
  return out_tensor;
}


Tensor& softshrink_backward_out(const Tensor & grad, const Tensor & self, const Scalar& lambd, Tensor& grad_input) {
  auto iter = TensorIterator::borrowing_binary_op(grad_input, grad, self);
  shrink_backward_stub(iter.device_type(), iter, lambd);
  return grad_input;
}

Tensor softshrink_backward(const Tensor & grad, const Tensor & self, const Scalar& lambd) {
  Tensor result;
  auto iter = TensorIterator::borrowing_binary_op(result, grad, self);
  shrink_backward_stub(iter.device_type(), iter, lambd);
  return iter.output();
}

>>>>>>> f3f9f605
Tensor gelu_cpu(const Tensor& self) {
  Tensor Y = at::native::empty_like(
      self,
      c10::nullopt /* dtype */,
      c10::nullopt /* layout */,
      c10::nullopt /* device */,
      c10::nullopt /* pin_memory */,
      LEGACY_CONTIGUOUS_MEMORY_FORMAT);
  auto it = TensorIterator::unary_op(Y, self);
  GeluKernel(kCPU, it);
  return Y;
}

Tensor gelu_backward_cpu(const Tensor& grad, const Tensor& self) {
  Tensor dX = at::native::empty_like(
      self,
      c10::nullopt /* dtype */,
      c10::nullopt /* layout */,
      c10::nullopt /* device */,
      c10::nullopt /* pin_memory */,
      LEGACY_CONTIGUOUS_MEMORY_FORMAT);
  auto it = TensorIterator::borrowing_binary_op(dX, grad, self);
  GeluBackwardKernel(kCPU, it);
  return dX;
}

Tensor infinitely_differentiable_gelu_backward(
    const Tensor& grad,
    const Tensor& self) {
  constexpr double kAlpha = M_2_SQRTPI * M_SQRT1_2 * 0.5;
  Tensor cdf = (1.0 + (self * M_SQRT1_2).erf_()).mul_(0.5);
  Tensor pdf = (-0.5 * self * self).exp_();
  return cdf.addcmul_(self, pdf, kAlpha).mul_(grad);
}

std::tuple<Tensor, Tensor> log_sigmoid_forward_cpu(const Tensor& input) {
  // FIXME: do these actually need to be zeros_like or can they be empty_like?
  auto result = at::zeros_like(input, at::MemoryFormat::Contiguous);
  auto buffer = at::zeros_like(input, at::MemoryFormat::Contiguous);
  log_sigmoid_cpu_stub(kCPU, result, buffer, input.contiguous());
  return std::make_tuple(result, buffer);
}

std::tuple<Tensor&, Tensor&> log_sigmoid_forward_out_cpu(const Tensor& input, Tensor& result, Tensor& buffer) {
  result.resize_as_(input);
  buffer.resize_as_(input, at::MemoryFormat::Contiguous);
  TORCH_CHECK(buffer.is_contiguous(), "Contiguous buffer required for log_sigmoid with out parameter");
  Tensor result_tmp = result.is_contiguous() ? result : at::empty_like(result, at::MemoryFormat::Contiguous);
  log_sigmoid_cpu_stub(kCPU, result_tmp, buffer, input.contiguous());
  if (!result.is_contiguous()) {
    result.copy_(result_tmp);
  }
  return std::forward_as_tuple(result, buffer);
}

Tensor & log_sigmoid_out(const Tensor & self, Tensor & output) {
  Tensor buffer = at::empty({0}, self.options());
  return std::get<0>(at::log_sigmoid_forward_out(output, buffer, self));
}

Tensor log_sigmoid(const Tensor & self) {
  return std::get<0>(at::log_sigmoid_forward(self));
}

Tensor log_sigmoid_backward_cpu(const Tensor& grad_output, const Tensor& input, const Tensor& buffer) {
  Tensor grad_input;
  auto iter = at::TensorIteratorConfig()
    .add_borrowed_output(grad_input)
    .add_borrowed_input(input)
    .add_borrowed_input(buffer)
    .add_borrowed_input(grad_output)
    .build();
  log_sigmoid_backward_cpu_stub(kCPU, iter);
  return iter.output();
}

Tensor& log_sigmoid_backward_out_cpu(const Tensor& grad_output,
    const Tensor& input,
    const Tensor& buffer,
    Tensor& grad_input) {
  auto iter = TensorIteratorConfig()
    .add_borrowed_output(grad_input)
    .add_borrowed_input(input)
    .add_borrowed_input(buffer)
    .add_borrowed_input(grad_output)
    .build();
  log_sigmoid_backward_cpu_stub(kCPU, iter);
  return grad_input;
}

// NOLINTNEXTLINE(cppcoreguidelines-avoid-non-const-global-variables)
DEFINE_DISPATCH(GeluKernel);
// NOLINTNEXTLINE(cppcoreguidelines-avoid-non-const-global-variables)
DEFINE_DISPATCH(GeluBackwardKernel);

}}  // namespace at::native<|MERGE_RESOLUTION|>--- conflicted
+++ resolved
@@ -126,7 +126,7 @@
 TORCH_META_FUNC(hardshrink_backward) (
   const Tensor & grad, const Tensor & self, const Scalar& lambd
 ) {
-  build_binary_op(maybe_get_output(), grad, self);
+  build_borrowing_binary_op(maybe_get_output(), grad, self);
 }
 
 static inline void softshrink_check(const Scalar& lambd) {
@@ -144,7 +144,7 @@
 TORCH_META_FUNC(softshrink_backward) (
   const Tensor & grad, const Tensor & self, const Scalar& lambd
 ) {
-  build_binary_op(maybe_get_output(), grad, self);
+  build_borrowing_binary_op(maybe_get_output(), grad, self);
 }
 
 } // namespace meta
@@ -768,30 +768,6 @@
   return out_tensor;
 }
 
-<<<<<<< HEAD
-=======
-Tensor hardshrink_backward(const Tensor & grad, const Tensor & self, const Scalar& lambd) {
-  auto out_tensor = at::empty_like(self, LEGACY_CONTIGUOUS_MEMORY_FORMAT);
-  auto iter = TensorIterator::borrowing_binary_op(out_tensor, grad, self);
-  shrink_backward_stub(iter.device_type(), iter, lambd);
-  return out_tensor;
-}
-
-
-Tensor& softshrink_backward_out(const Tensor & grad, const Tensor & self, const Scalar& lambd, Tensor& grad_input) {
-  auto iter = TensorIterator::borrowing_binary_op(grad_input, grad, self);
-  shrink_backward_stub(iter.device_type(), iter, lambd);
-  return grad_input;
-}
-
-Tensor softshrink_backward(const Tensor & grad, const Tensor & self, const Scalar& lambd) {
-  Tensor result;
-  auto iter = TensorIterator::borrowing_binary_op(result, grad, self);
-  shrink_backward_stub(iter.device_type(), iter, lambd);
-  return iter.output();
-}
-
->>>>>>> f3f9f605
 Tensor gelu_cpu(const Tensor& self) {
   Tensor Y = at::native::empty_like(
       self,

--- conflicted
+++ resolved
@@ -160,13 +160,8 @@
   });
 }
 
-<<<<<<< HEAD
-static void std_var_kernel_impl(TensorIterator &iter, bool unbiased, bool take_sqrt) {
+static void std_var_kernel_impl(TensorIterator& iter, int64_t correction, bool take_sqrt) {
   AT_DISPATCH_FLOATING_TYPES_AND2(kHalf, kBFloat16, iter.dtype(), "std_cpu", [&] {
-=======
-static void std_var_kernel_impl(TensorIterator& iter, int64_t correction, bool take_sqrt) {
-  AT_DISPATCH_FLOATING_TYPES_AND_HALF(iter.dtype(), "std_cpu", [&] {
->>>>>>> 9832f993
     binary_kernel_reduce(
         iter,
         WelfordOps<

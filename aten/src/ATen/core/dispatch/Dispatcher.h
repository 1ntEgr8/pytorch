--- conflicted
+++ resolved
@@ -386,13 +386,8 @@
       if (isIncludedInAlias(dispatchKey, DispatchKey::Autograd) && at::GradMode::is_enabled()) {
         seq_num = at::sequence_number::peek();
       }
-<<<<<<< HEAD
       if (guard.needsInputs()) {
-        torch::jit::Stack stack = impl::BoxedKernelWrapper<Return(Args...)>::boxArgs(args...);
-=======
-      if (guard.needs_inputs) {
         torch::jit::Stack stack = impl::boxArgs(args...);
->>>>>>> 7875fdaa
         guard.before(op, stack, seq_num);
       } else {
         guard.before(op, seq_num);
